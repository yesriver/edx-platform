--- conflicted
+++ resolved
@@ -120,14 +120,8 @@
 }
 
 task :predjango do
-<<<<<<< HEAD
     sh("find . -type f -name *.pyc -delete")
     sh('pip install -q --no-index -r local-requirements.txt')
-    sh('git submodule update --init')
-=======
-    sh("find . -type f -name '*.pyc' -delete")
-    sh('pip install -q --upgrade --no-deps -r local-requirements.txt')
->>>>>>> a6b35853
 end
 
 task :clean_test_files do
