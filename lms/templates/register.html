<%! from django.utils.translation import ugettext as _ %>
<%! from microsite_configuration import microsite %>

<%inherit file="main.html" />

<%namespace name='static' file='static_content.html'/>
<%namespace file='main.html' import="login_query"/>

<%! from django.core.urlresolvers import reverse %>
<%! from django.utils import html %>
<%! from django_countries.countries import COUNTRIES %>
<%! from django.utils.translation import ugettext as _ %>
<%! from student.models import UserProfile %>
<%! from datetime import date %>
<%! from third_party_auth import pipeline, provider %>
<%! import calendar %>

<%block name="pagetitle">${_("Register for {platform_name}").format(platform_name=platform_name)}</%block>

<%block name="bodyclass">view-register</%block>

<%block name="js_extra">
  <script type="text/javascript">
    $(function() {

      // adding js class for styling with accessibility in mind
      $('body').addClass('js');

      // new window/tab opening
      $('a[rel="external"], a[class="new-vp"]')
      .click( function() {
      window.open( $(this).attr('href') );
      return false;
      });

      // form field label styling on focus
      $("form :input").focus(function() {
        $("label[for='" + this.id + "']").parent().addClass("is-focused");
      }).blur(function() {
        $("label").parent().removeClass("is-focused");
      });

    });

    (function() {
      toggleSubmitButton(true);

      $('#register-form').on('submit', function() {
        toggleSubmitButton(false);
      });

      $('#register-form').on('ajax:error', function() {
        toggleSubmitButton(true);
      });

      $('#register-form').on('ajax:success', function(event, json, xhr) {
        var url = json.redirect_url || "${reverse('dashboard')}";
        location.href = url;
      });

      $('#register-form').on('ajax:error', function(event, jqXHR, textStatus) {
        toggleSubmitButton(true);
        json = $.parseJSON(jqXHR.responseText);
        $('.status.message.submission-error').addClass('is-shown').focus();
        $('.status.message.submission-error .message-copy').html(json.value).stop().css("display", "block");
        $(".field-error").removeClass('field-error');
        $("[data-field='"+json.field+"']").addClass('field-error')
      });
    })(this);

    function thirdPartySignin(event, url) {
      event.preventDefault();
      window.location.href = url;
    }

    function toggleSubmitButton(enable) {
      var $submitButton = $('form .form-actions #submit');

      if(enable) {
        $submitButton.
          removeClass('is-disabled').
          removeProp('disabled').
          html("${_('Create My {platform_name} Account').format(platform_name=platform_name)}");
      }
      else {
        $submitButton.
          addClass('is-disabled').
          prop('disabled', true).
          text("${_(u'Processing your account information…')}");
      }
    }
  </script>
</%block>

<section class="introduction">
  <header>
    <h1 class="title">
      <span class="title-super">${_("Welcome!")}</span>
      <span class="title-sub">${_("Register below to create your {platform_name} account").format(platform_name=platform_name)}</span>
    </h1>
  </header>
</section>

<section class="register container">
  <section role="main" class="content">
    <form role="form" id="register-form" method="post" data-remote="true" action="/create_account" novalidate>
      <input type="hidden" name="csrfmiddlewaretoken" value="${ csrf_token }">

      <!-- status messages -->
      <div role="alert" class="status message">
        <h3 class="message-title">${_("We're sorry, {platform_name} enrollment is not available in your region").format(platform_name=platform_name)}</h3>
      </div>

      <div role="alert" class="status message submission-error" tabindex="-1">
        <h3 class="message-title">${_("The following errors occurred while processing your registration:")} </h3>
        <ul class="message-copy"> </ul>
      </div>

      % if settings.FEATURES.get('ENABLE_THIRD_PARTY_AUTH'):

        % if not running_pipeline:

        <p class="instructions">
          ${_("Register to start learning today!")}
        </p>

        <div class="form-actions form-third-party-auth">

        % for enabled in provider.Registry.enabled():
          ## Translators: provider_name is the name of an external, third-party user authentication service (like Google or LinkedIn).
          <button type="submit" class="button button-primary" onclick="thirdPartySignin(event, '${pipeline.get_login_url(enabled.NAME, pipeline.AUTH_ENTRY_REGISTER)}');"><span class="icon ${enabled.ICON_CLASS}"></span>${_('Sign in with {provider_name}').format(provider_name=enabled.NAME)}</button>
        % endfor

        </div>

        <p class="instructions">
          ${_('or create your own {platform_name} account by completing all <strong>required*</strong> fields below.').format(platform_name=platform_name)}
        </p>

        % else:

        <p class="instructions">
          ## Translators: selected_provider is the name of an external, third-party user authentication service (like Google or LinkedIn).
          ${_("You've successfully signed in with {selected_provider}.").format(selected_provider='<strong>%s</strong>' % selected_provider)}<br />
          ${_("Finish your account registration below to start learning.")}
        </p>

        % endif

      % else:

      <p class="instructions">
        ${_("Please complete the following fields to register for an account. ")}<br />
        ${_('Required fields are noted by <strong class="indicator">bold text and an asterisk (*)</strong>.')}
      </p>

      % endif

      <div class="group group-form group-form-requiredinformation">
        <h2 class="sr">${_('Required Information')}</h2>

        % if has_extauth_info is UNDEFINED:

        <ol class="list-input">
          <li class="field required text" id="field-email">
            <label for="email">${_('E-mail')}</label>
            <input class="" id="email" type="email" name="email" value="${email}" placeholder="${_('example: username@domain.com')}" required aria-required="true" />
          </li>

          % if settings.FEATURES.get('ENABLE_THIRD_PARTY_AUTH') and running_pipeline:

          <li class="is-disabled field optional password" id="field-password" hidden>
            <label for="password">${_('Password')}</label>
            <input id="password" type="password" name="password" value="" disabled required aria-required="true" />
          </li>

          % else:

          <li class="field required password" id="field-password">
            <label for="password">${_('Password')}</label>
            <input id="password" type="password" name="password" value="" required aria-required="true" />
          </li>

          % endif

          <li class="field required text" id="field-username">
            <label for="username">${_('Public Username')}</label>
            <input id="username" type="text" name="username" value="${username}" placeholder="${_('example: JaneDoe')}" required aria-required="true" aria-describedby="username-tip"/>
            <span class="tip tip-input" id="username-tip">${_('Will be shown in any discussions or forums you participate in')} <strong>(${_('cannot be changed later')})</strong></span>
          </li>
          <li class="field required text" id="field-name">
            <label for="name">${_('Full Name')}</label>
<<<<<<< HEAD
            <input id="name" type="text" name="name" value="" placeholder="${_('example: Jane Doe')}" required aria-required="true" aria-describedby="name-tip" />
            <span class="tip tip-input" id="name-tip">
              % if self.stanford_theme_enabled():
                ${_("Needed for any Statements of Accomplishment you may earn <strong>(cannot be changed later)</strong>")}
              % else:
                ${_("Needed for any certificates you may earn <strong>(cannot be changed later)</strong>")} 
              % endif
            </span>
=======
            <input id="name" type="text" name="name" value="${name}" placeholder="${_('example: Jane Doe')}" required aria-required="true" aria-describedby="name-tip" />
            <span class="tip tip-input" id="name-tip">${_("Needed for any certificates you may earn")}</span>
>>>>>>> 80f57846
          </li>
        </ol>

        % else:

        <div class="message">
          <h3 class="message-title">${_("Welcome {username}").format(username=extauth_id)}</h3>
          <p class="message-copy">${_("Enter a Public Display Name:")}</p>
        </div>

        <ol class="list-input">

          % if ask_for_email:

          <li class="field required text" id="field-email">
            <label for="email">${_("E-mail")}</label>
            <input class="" id="email" type="email" name="email" value="" placeholder="${_('example: username@domain.com')}" />
          </li>

          % endif

          <li class="field required text" id="field-username">
            <label for="username">${_('Public Display Name')}</label>
            <input id="username" type="text" name="username" value="${extauth_username}" placeholder="${_('example: JaneDoe')}" required aria-required="true" aria-describedby="username-tip" />
            <span class="tip tip-input" id="id="username-tip>${_('Will be shown in any discussions or forums you participate in')} <strong>(${_('cannot be changed later')})</strong></span>
          </li>

          % if ask_for_fullname:

          <li class="field required text" id="field-name">
            <label for="name">${_('Full Name')}</label>
            <input id="name" type="text" name="name" value="" placeholder="$_('example: Jane Doe')}" aria-describedby="name-tip" />
            <span class="tip tip-input" id="name-tip">${_("Needed for any certificates you may earn")}</span>
          </li>

          % endif

        </ol>

        % endif
      </div>

      <div class="group group-form group-form-secondary group-form-personalinformation">
        <h2 class="sr">${_("Extra Personal Information")}</h2>

        <ol class="list-input">
          % if settings.REGISTRATION_EXTRA_FIELDS['city'] != 'hidden':
          <li class="field ${settings.REGISTRATION_EXTRA_FIELDS['city']} text" id="field-city">
            <label for="city">${_('City')}</label>
            <input id="city" type="text" name="city" value="" placeholder="${_('example: New York')}" aria-describedby="city-tip" ${'required aria-required="true"' if settings.REGISTRATION_EXTRA_FIELDS['city'] == 'required' else ''} />
          </li>
          % endif
          % if settings.REGISTRATION_EXTRA_FIELDS['country'] != 'hidden':
          <li class="field-group">
          <div class="field ${settings.REGISTRATION_EXTRA_FIELDS['country']} select" id="field-country">
              <label for="country">${_("Country")}</label>
              <select id="country" name="country" ${'required aria-required="true"' if settings.REGISTRATION_EXTRA_FIELDS['country'] == 'required' else ''}>
                <option value="">--</option>
                %for code, country_name in COUNTRIES:
                <option value="${code}">${ unicode(country_name) }</option>
                %endfor
              </select>
            </div>
          </li>
          % endif
          % if settings.REGISTRATION_EXTRA_FIELDS['level_of_education'] != 'hidden':
          <li class="field-group">
          <div class="field ${settings.REGISTRATION_EXTRA_FIELDS['level_of_education']} select" id="field-education-level">
              <label for="education-level">${_("Highest Level of Education Completed")}</label>
              <select id="education-level" name="level_of_education" ${'required aria-required="true"' if settings.REGISTRATION_EXTRA_FIELDS['level_of_education'] == 'required' else ''}>
                <option value="">--</option>
                %for code, ed_level in UserProfile.LEVEL_OF_EDUCATION_CHOICES:
                <option value="${code}">${_(ed_level)}</option>
                %endfor
              </select>
            </div>
          </li>
          % endif
          % if settings.REGISTRATION_EXTRA_FIELDS['gender'] != 'hidden':
          <li class="field-group">
            <div class="field ${settings.REGISTRATION_EXTRA_FIELDS['gender']} select" id="field-gender">
              <label for="gender">${_("Gender")}</label>
              <select id="gender" name="gender" ${'required aria-required="true"' if settings.REGISTRATION_EXTRA_FIELDS['gender'] == 'required' else ''}>
                <option value="">--</option>
                %for code, gender in UserProfile.GENDER_CHOICES:
                <option value="${code}">${_(gender)}</option>
                %endfor
              </select>
            </div>
          </li>
          % endif
          % if settings.REGISTRATION_EXTRA_FIELDS['year_of_birth'] != 'hidden':
          <li class="field-group">
            <div class="field ${settings.REGISTRATION_EXTRA_FIELDS['year_of_birth']} select" id="field-yob">
              <label for="yob">${_("Year of Birth")}</label>
              <select id="yob" name="year_of_birth" ${'required aria-required="true"' if settings.REGISTRATION_EXTRA_FIELDS['year_of_birth'] == 'required' else ''}>
                <option value="">--</option>
                %for year in UserProfile.VALID_YEARS:
                <option value="${year}">${year}</option>
                %endfor
              </select>
            </div>
            % endif
          </li>
        </ol>
      </div>

      <div class="group group-form group-form-personalinformation2">
        <h2 class="sr">${_("Extra Personal Information")}</h2>

        <ol class="list-input">
          % if settings.REGISTRATION_EXTRA_FIELDS['mailing_address'] != 'hidden':
          <li class="field ${settings.REGISTRATION_EXTRA_FIELDS['mailing_address']} text" id="field-address-mailing">
            <label for="address-mailing">${_("Mailing Address")}</label>
            <textarea id="address-mailing" name="mailing_address" value="" ${'required aria-required="true"' if settings.REGISTRATION_EXTRA_FIELDS['mailing_address'] == 'required' else ''}></textarea>
          </li>
          % endif

          % if settings.REGISTRATION_EXTRA_FIELDS['goals'] != 'hidden':
          <li class="field ${settings.REGISTRATION_EXTRA_FIELDS['goals']} text" id="field-goals">
            <label for="goals">${_("Please share with us your reasons for registering with {platform_name}").format(platform_name=platform_name)}</label>
            <textarea id="goals" name="goals" value="" ${'required aria-required="true"' if settings.REGISTRATION_EXTRA_FIELDS['goals'] == 'required' else ''}></textarea>
          </li>
          % endif
        </ol>
      </div>

      <div class="group group-form group-form-accountacknowledgements">
        <h2 class="sr">${_("Account Acknowledgements")}</h2>

        <ol class="list-input">
          <li class="field-group">

            % if has_extauth_info is UNDEFINED or ask_for_tos :
            <div class="field required checkbox" id="field-tos">
              <input id="tos-yes" type="checkbox" name="terms_of_service" value="true" required aria-required="true" />
              <label for="tos-yes">${_('I agree to the {link_start1}Terms of Service{link_end} and {link_start2}Privacy Policy{link_end}').format(
                link_start1='<a href="{url}" class="new-vp" tabindex="-1">'.format(url=marketing_link('TOS')),
                link_end='</a>',
                link_start2='<a href="{url}#privacy" class="new-vp" tabindex="-1">'.format(url=marketing_link('TOS')),
                )}</label>
            </div>
            % endif

            % if settings.REGISTRATION_EXTRA_FIELDS['honor_code'] != 'hidden':
            <div class="field ${settings.REGISTRATION_EXTRA_FIELDS['honor_code']} checkbox" id="field-honorcode">
              <input id="honorcode-yes" type="checkbox" name="honor_code" value="true" />
              <%
                ## TODO: provide a better way to override these links
                if self.theme_enabled():
                  honor_code_path = marketing_link('TOS') + "#honor"
                else:
                  honor_code_path = marketing_link('HONOR')
              %>
              <label for="honorcode-yes">${_('I agree to the {link_start}Honor Code{link_end}').format(
                link_start='<a href="{url}" class="new-vp" tabindex="-1">'.format(url=honor_code_path),
                link_end='</a>')}</label>
            </div>
            % endif
          </li>
        </ol>
      </div>

% if course_id and enrollment_action:
      <input type="hidden" name="enrollment_action" value="${enrollment_action | h}" />
      <input type="hidden" name="course_id" value="${course_id | h}" />
% endif

      <div class="form-actions">
        <button name="submit" type="submit" id="submit" class="action action-primary action-update">${_('Register')} <span class="orn-plus">+</span> ${_('Create My Account')}</button>
      </div>
    </form>
  </section>

  <aside role="complementary">

<%
  # allow for microsite overrides on the registration sidebars, otherwise default to pre-existing ones
  sidebar_file = microsite.get_template_path('register-sidebar.html')
%>

    <%include file="${sidebar_file}" />

  </aside>
</section><|MERGE_RESOLUTION|>--- conflicted
+++ resolved
@@ -190,8 +190,7 @@
           </li>
           <li class="field required text" id="field-name">
             <label for="name">${_('Full Name')}</label>
-<<<<<<< HEAD
-            <input id="name" type="text" name="name" value="" placeholder="${_('example: Jane Doe')}" required aria-required="true" aria-describedby="name-tip" />
+            <input id="name" type="text" name="name" value="${name}" placeholder="${_('example: Jane Doe')}" required aria-required="true" aria-describedby="name-tip" />
             <span class="tip tip-input" id="name-tip">
               % if self.stanford_theme_enabled():
                 ${_("Needed for any Statements of Accomplishment you may earn <strong>(cannot be changed later)</strong>")}
@@ -199,10 +198,6 @@
                 ${_("Needed for any certificates you may earn <strong>(cannot be changed later)</strong>")} 
               % endif
             </span>
-=======
-            <input id="name" type="text" name="name" value="${name}" placeholder="${_('example: Jane Doe')}" required aria-required="true" aria-describedby="name-tip" />
-            <span class="tip tip-input" id="name-tip">${_("Needed for any certificates you may earn")}</span>
->>>>>>> 80f57846
           </li>
         </ol>
 
