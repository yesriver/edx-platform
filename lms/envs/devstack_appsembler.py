--- conflicted
+++ resolved
@@ -14,6 +14,7 @@
 
 INSTALLED_APPS += (
     'django_extensions',
+    'appsembler',
     'openedx.core.djangoapps.appsembler.sites',
 )
 
@@ -85,10 +86,6 @@
     }
 )
 
-<<<<<<< HEAD
-CLONE_COURSE_FOR_NEW_SIGNUPS = False
-=======
 CLONE_COURSE_FOR_NEW_SIGNUPS = False
 HIJACK_ALLOW_GET_REQUESTS = True
-HIJACK_LOGOUT_REDIRECT_URL = '/admin/auth/user'
->>>>>>> e6286bd9
+HIJACK_LOGOUT_REDIRECT_URL = '/admin/auth/user'