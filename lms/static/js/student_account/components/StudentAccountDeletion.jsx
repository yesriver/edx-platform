--- conflicted
+++ resolved
@@ -151,13 +151,9 @@
                           </div>
                           <div className="alert-content">
                               {socialAuthConnected && isActive
-<<<<<<< HEAD
-                    && <p dangerouslySetInnerHTML={{ __html: socialAuthError }} />}
-=======
                     // eslint-disable-next-line react/no-danger
                     && <p dangerouslySetInnerHTML={{ __html: socialAuthError }} />}
                               {/* eslint-disable-next-line react/no-danger */}
->>>>>>> 2732934e
                               {!isActive && <p dangerouslySetInnerHTML={{ __html: activationError }} /> }
                           </div>
                       </div>
