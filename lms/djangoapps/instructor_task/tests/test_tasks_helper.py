--- conflicted
+++ resolved
@@ -1955,22 +1955,8 @@
             'skipped': 5
         }
 
-<<<<<<< HEAD
-        self.assertDictContainsSubset(
-            {
-                'action_name': 'certificates generated',
-                'total': 10,
-                'attempted': 5,
-                'succeeded': 2,
-                'failed': 3,
-                'skipped': 5
-            },
-            result
-        )
-=======
         self.assertCertificatesGenerated(task_input, expected_results)
 
->>>>>>> abd9920e
         generated_certificates = GeneratedCertificate.eligible_certificates.filter(
             user__in=students,
             course_id=self.course.id,
