"""
XBlock runtime services for LibraryContentBlock
"""
from django.contrib.auth.models import User  # lint-amnesty, pylint: disable=imported-auth-user
from django.core.exceptions import PermissionDenied
from opaque_keys import InvalidKeyError
<<<<<<< HEAD
from opaque_keys.edx.keys import UsageKey
from opaque_keys.edx.locator import (
    BlockUsageLocator,
    LibraryLocator,
    LibraryLocatorV2,
    LibraryUsageLocator,
    LibraryUsageLocatorV2,
)
from search.search_engine_base import SearchEngine
from xblock.fields import Scope

from openedx.core.djangoapps.content_libraries import api as library_api
from openedx.core.djangoapps.xblock.api import load_block
from openedx.core.lib import blockstore_api
from common.djangoapps.student.auth import has_studio_write_access
from xmodule.capa_block import ProblemBlock
from xmodule.library_content_block import ANY_CAPA_TYPE_VALUE
=======
from opaque_keys.edx.locator import (
    LibraryLocator,
    LibraryLocatorV2,
)
from user_tasks.models import UserTaskStatus
>>>>>>> 0fc5ebfc
from xmodule.modulestore import ModuleStoreEnum
from xmodule.modulestore.exceptions import ItemNotFoundError
from xmodule.tasks import update_children_task, get_import_task_status

from openedx.core.djangoapps.content_libraries import api as library_api
from openedx.core.djangoapps.content_libraries.models import ContentLibrary

from common.djangoapps.student.auth import has_studio_write_access
from openedx.core.djangoapps.content_libraries import api as library_api
from openedx.core.djangoapps.content_libraries.models import ContentLibrary
from openedx.core.djangoapps.xblock.api import load_block
from openedx.core.lib import blockstore_api


def normalize_key_for_search(library_key):
    """ Normalizes library key for use with search indexing """
    return library_key.replace(version_guid=None, branch=None)


class LibraryToolsService:
    """
    Service for LibraryContentBlock and LibrarySourcedBlock.

    Allows to interact with libraries in the modulestore and blockstore.
    """
    def __init__(self, modulestore, user_id):
        self.store = modulestore
        self.user_id = user_id

    def _get_library(self, library_key, is_v2_lib):
        """
        Helper method to get either V1 or V2 library.

        Given a library key like "library-v1:ProblemX+PR0B" (V1) or "lib:RG:rg-1" (v2), return the 'library'.

        is_v2_lib (bool) indicates which library storage should be requested:
            True - blockstore (V2 library);
            False - modulestore (V1 library).

        Returns None on error.
        """
        if is_v2_lib:
            try:
                return library_api.get_library(library_key)
            except ContentLibrary.DoesNotExist:
                return None
        else:
            try:
                return self.store.get_library(
                    library_key, remove_version=False, remove_branch=False, head_validation=False
                )
            except ItemNotFoundError:
                return None

    def get_library_version(self, lib_key):
        """
        Get the version of the given library.

        The return value (library version) could be:
            ObjectID - for V1 library;
            int      - for V2 library.
            None     - if the library does not exist.
        """
        if not isinstance(lib_key, (LibraryLocator, LibraryLocatorV2)):
            try:
                lib_key = LibraryLocator.from_string(lib_key)
                is_v2_lib = False
            except InvalidKeyError:
                lib_key = LibraryLocatorV2.from_string(lib_key)
                is_v2_lib = True
        else:
            is_v2_lib = isinstance(lib_key, LibraryLocatorV2)

        library = self._get_library(lib_key, is_v2_lib)

        if library:
            if is_v2_lib:
                return library.version
            # We need to know the library's version so ensure it's set in library.location.library_key.version_guid
            assert library.location.library_key.version_guid is not None
            return library.location.library_key.version_guid
        return None

    def create_block_analytics_summary(self, course_key, block_keys):
        """
        Given a CourseKey and a list of (block_type, block_id) pairs,
        prepare the JSON-ready metadata needed for analytics logging.

        This is [
            {"usage_key": x, "original_usage_key": y, "original_usage_version": z, "descendants": [...]}
        ]
        where the main list contains all top-level blocks, and descendants contains a *flat* list of all
        descendants of the top level blocks, if any.
        """
        def summarize_block(usage_key):
            """ Basic information about the given block """
            orig_key, orig_version = self.store.get_block_original_usage(usage_key)
            return {
                "usage_key": str(usage_key),
                "original_usage_key": str(orig_key) if orig_key else None,
                "original_usage_version": str(orig_version) if orig_version else None,
            }

        result_json = []
        for block_key in block_keys:
            key = course_key.make_usage_key(*block_key)
            info = summarize_block(key)
            info['descendants'] = []
            try:
                block = self.store.get_item(key, depth=None)  # Load the item and all descendants
                children = list(getattr(block, "children", []))
                while children:
                    child_key = children.pop()
                    child = self.store.get_item(child_key)
                    info['descendants'].append(summarize_block(child_key))
                    children.extend(getattr(child, "children", []))
            except ItemNotFoundError:
                pass  # The block has been deleted
            result_json.append(info)
        return result_json

<<<<<<< HEAD
    def _problem_type_filter(self, library, capa_type):
        """ Filters library children by capa type"""
        search_engine = SearchEngine.get_search_engine(index="library_index")
        if search_engine:
            filter_clause = {
                "library": str(normalize_key_for_search(library.location.library_key)),
                "content_type": ProblemBlock.INDEX_CONTENT_TYPE,
                "problem_types": capa_type
            }
            search_result = search_engine.search(field_dictionary=filter_clause)
            results = search_result.get('results', [])
            return [LibraryUsageLocator.from_string(item['data']['id']) for item in results]
        else:
            return [key for key in library.children if self._filter_child(key, capa_type)]

    def _filter_child(self, usage_key, capa_type):
        """
        Filters children by CAPA problem type, if configured
        """
        if usage_key.block_type != "problem":
            return False

        block = self.store.get_item(usage_key, depth=0)
        assert isinstance(block, ProblemBlock)
        return capa_type in block.problem_types

=======
>>>>>>> 0fc5ebfc
    def can_use_library_content(self, block):
        """
        Determines whether a modulestore holding a course_id supports libraries.
        """
        return self.store.check_supports(block.location.course_key, 'copy_from_template')

    def update_children(self, dest_block, user_perms=None, version=None):
        """
        Update xBlock's children.
<<<<<<< HEAD

        Re-fetch all matching blocks from the libraries, and copy them as children of dest_block.
        The children will be given new block_ids.

        NOTE: V1 libraies blocks definition ID should be the
        exact same definition ID used in the copy block.
=======
>>>>>>> 0fc5ebfc

        Re-fetch all matching blocks from the libraries, and copy them as children of dest_block.
        The children will be given new block_ids.
        """
        if user_perms and not user_perms.can_write(dest_block.location.course_key):
            raise PermissionDenied()
<<<<<<< HEAD

        if not dest_block.source_library_id:
            dest_block.source_library_version = ""
            return

        source_blocks = []

        library_key = dest_block.source_library_key
        is_v2_lib = isinstance(library_key, LibraryLocatorV2)

=======
        library_key = dest_block.source_library_key
        is_v2_lib = isinstance(library_key, LibraryLocatorV2)
>>>>>>> 0fc5ebfc
        if version and not is_v2_lib:
            library_key = library_key.replace(branch=ModuleStoreEnum.BranchName.library, version_guid=version)

        library = self._get_library(library_key, is_v2_lib)
<<<<<<< HEAD

        if library is None:
            raise ValueError(f"Requested library {library_key} not found.")
        if user_perms and not user_perms.can_read(library_key):
            raise PermissionDenied()
=======
        if library is None:
            raise ValueError(f"Requested library {library_key} not found.")
>>>>>>> 0fc5ebfc

        if not is_v2_lib:
            if user_perms and not user_perms.can_read(library_key):
                raise PermissionDenied()
<<<<<<< HEAD
            if hasattr(dest_block, 'capa_type') and (dest_block.capa_type != ANY_CAPA_TYPE_VALUE):
                # Apply simple filtering based on CAPA problem types:
                source_blocks.extend(self._problem_type_filter(library, dest_block.capa_type))
            else:
                source_blocks.extend(library.children)

            with self.store.bulk_operations(dest_block.location.course_key):
                dest_block.source_library_version = str(library.location.library_key.version_guid)
                self.store.update_item(dest_block, self.user_id)
                head_validation = not version
                dest_block.children = self.store.copy_from_template(
                    source_blocks, dest_block.location, self.user_id, head_validation=head_validation
                )
                # ^-- copy_from_template updates the children in the DB
                # but we must also set .children here to avoid overwriting the DB again
        else:
            # TODO: add filtering by capa_type when V2 library will support different problem types
            source_blocks = library_api.get_library_blocks(library_key, block_types=None)
            source_block_ids = [str(block.usage_key) for block in source_blocks]
            dest_block.source_library_version = str(library.version)
            self.store.update_item(dest_block, self.user_id)
            self.import_from_blockstore(dest_block, source_block_ids)
=======
        update_children_task.delay(self.user_id, str(dest_block.location), version)
>>>>>>> 0fc5ebfc

    def import_task_status(self, location):
        """
<<<<<<< HEAD
        List all known libraries.

        Collects V1 libraries along with V2.
        Returns tuples of (library key, display_name).
        """
        user = User.objects.get(id=self.user_id)

        v1_libs = [
            (lib.location.library_key.replace(version_guid=None, branch=None), lib.display_name)
            for lib in self.store.get_library_summaries()
        ]
        v2_query = library_api.get_libraries_for_user(user)
        v2_libs_with_meta = library_api.get_metadata_from_index(v2_query)
        v2_libs = [(lib.key, lib.title) for lib in v2_libs_with_meta]

        return v1_libs + v2_libs
=======
        Return task status for update_children_task.
        """
        return get_import_task_status(location)
>>>>>>> 0fc5ebfc

    def is_loading(self, location):
        """
<<<<<<< HEAD
        Imports a block from a blockstore-based learning context (usually a
        content library) into modulestore, as a new child of dest_block.
        Any existing children of dest_block are replaced.
=======
        Return True if status is IN_PROGRESS.
>>>>>>> 0fc5ebfc
        """
        return self.import_task_status(location) == UserTaskStatus.IN_PROGRESS

    def list_available_libraries(self):
        """
<<<<<<< HEAD
        def generate_block_key(source_key, dest_parent_key):
            """
            Deterministically generate an ID for the new block and return the key
            """
            block_id = (
                dest_parent_key.block_id[:10] +
                '-' +
                hashlib.sha1(str(source_key).encode('utf-8')).hexdigest()[:10]
            )
            return dest_parent_key.context_key.make_usage_key(source_key.block_type, block_id)

        source_key = source_block.scope_ids.usage_id
        new_block_key = generate_block_key(source_key, dest_parent_key)
        try:
            new_block = self.store.get_item(new_block_key)
            if new_block.parent.block_id != dest_parent_key.block_id:
                raise ValueError(
                    "Expected existing block {} to be a child of {} but instead it's a child of {}".format(
                        new_block_key, dest_parent_key, new_block.parent,
                    )
                )
        except ItemNotFoundError:
            new_block = self.store.create_child(
                user_id=self.user_id,
                parent_usage_key=dest_parent_key,
                block_type=source_key.block_type,
                block_id=new_block_key.block_id,
            )

        # Prepare a list of this block's static assets; any assets that are referenced as /static/{path} (the
        # recommended way for referencing them) will stop working, and so we rewrite the url when importing.
        # Copying assets not advised because modulestore doesn't namespace assets to each block like blockstore, which
        # might cause conflicts when the same filename is used across imported blocks.
        if isinstance(source_key, LibraryUsageLocatorV2):
            all_assets = library_api.get_library_block_static_asset_files(source_key)
        else:
            all_assets = []
=======
        List all known libraries.
>>>>>>> 0fc5ebfc

        Collects V1 libraries along with V2.
        Returns tuples of (library key, display_name).
        """
        user = User.objects.get(id=self.user_id)

        v1_libs = [
            (lib.location.library_key.replace(version_guid=None, branch=None), lib.display_name)
            for lib in self.store.get_library_summaries()
        ]
        v2_query = library_api.get_libraries_for_user(user)
        v2_libs_with_meta = library_api.get_metadata_from_index(v2_query)
        v2_libs = [(lib.key, lib.title) for lib in v2_libs_with_meta]

        return v1_libs + v2_libs<|MERGE_RESOLUTION|>--- conflicted
+++ resolved
@@ -4,7 +4,6 @@
 from django.contrib.auth.models import User  # lint-amnesty, pylint: disable=imported-auth-user
 from django.core.exceptions import PermissionDenied
 from opaque_keys import InvalidKeyError
-<<<<<<< HEAD
 from opaque_keys.edx.keys import UsageKey
 from opaque_keys.edx.locator import (
     BlockUsageLocator,
@@ -15,6 +14,7 @@
 )
 from search.search_engine_base import SearchEngine
 from xblock.fields import Scope
+from user_tasks.models import UserTaskStatus
 
 from openedx.core.djangoapps.content_libraries import api as library_api
 from openedx.core.djangoapps.xblock.api import load_block
@@ -22,13 +22,6 @@
 from common.djangoapps.student.auth import has_studio_write_access
 from xmodule.capa_block import ProblemBlock
 from xmodule.library_content_block import ANY_CAPA_TYPE_VALUE
-=======
-from opaque_keys.edx.locator import (
-    LibraryLocator,
-    LibraryLocatorV2,
-)
-from user_tasks.models import UserTaskStatus
->>>>>>> 0fc5ebfc
 from xmodule.modulestore import ModuleStoreEnum
 from xmodule.modulestore.exceptions import ItemNotFoundError
 from xmodule.tasks import update_children_task, get_import_task_status
@@ -150,7 +143,6 @@
             result_json.append(info)
         return result_json
 
-<<<<<<< HEAD
     def _problem_type_filter(self, library, capa_type):
         """ Filters library children by capa type"""
         search_engine = SearchEngine.get_search_engine(index="library_index")
@@ -177,8 +169,6 @@
         assert isinstance(block, ProblemBlock)
         return capa_type in block.problem_types
 
-=======
->>>>>>> 0fc5ebfc
     def can_use_library_content(self, block):
         """
         Determines whether a modulestore holding a course_id supports libraries.
@@ -188,22 +178,16 @@
     def update_children(self, dest_block, user_perms=None, version=None):
         """
         Update xBlock's children.
-<<<<<<< HEAD
 
         Re-fetch all matching blocks from the libraries, and copy them as children of dest_block.
         The children will be given new block_ids.
 
         NOTE: V1 libraies blocks definition ID should be the
         exact same definition ID used in the copy block.
-=======
->>>>>>> 0fc5ebfc
-
-        Re-fetch all matching blocks from the libraries, and copy them as children of dest_block.
-        The children will be given new block_ids.
+
         """
         if user_perms and not user_perms.can_write(dest_block.location.course_key):
             raise PermissionDenied()
-<<<<<<< HEAD
 
         if not dest_block.source_library_id:
             dest_block.source_library_version = ""
@@ -214,58 +198,35 @@
         library_key = dest_block.source_library_key
         is_v2_lib = isinstance(library_key, LibraryLocatorV2)
 
-=======
-        library_key = dest_block.source_library_key
-        is_v2_lib = isinstance(library_key, LibraryLocatorV2)
->>>>>>> 0fc5ebfc
         if version and not is_v2_lib:
             library_key = library_key.replace(branch=ModuleStoreEnum.BranchName.library, version_guid=version)
 
         library = self._get_library(library_key, is_v2_lib)
-<<<<<<< HEAD
 
         if library is None:
             raise ValueError(f"Requested library {library_key} not found.")
         if user_perms and not user_perms.can_read(library_key):
             raise PermissionDenied()
-=======
-        if library is None:
-            raise ValueError(f"Requested library {library_key} not found.")
->>>>>>> 0fc5ebfc
 
         if not is_v2_lib:
             if user_perms and not user_perms.can_read(library_key):
                 raise PermissionDenied()
-<<<<<<< HEAD
-            if hasattr(dest_block, 'capa_type') and (dest_block.capa_type != ANY_CAPA_TYPE_VALUE):
-                # Apply simple filtering based on CAPA problem types:
-                source_blocks.extend(self._problem_type_filter(library, dest_block.capa_type))
-            else:
-                source_blocks.extend(library.children)
-
-            with self.store.bulk_operations(dest_block.location.course_key):
-                dest_block.source_library_version = str(library.location.library_key.version_guid)
-                self.store.update_item(dest_block, self.user_id)
-                head_validation = not version
-                dest_block.children = self.store.copy_from_template(
-                    source_blocks, dest_block.location, self.user_id, head_validation=head_validation
-                )
-                # ^-- copy_from_template updates the children in the DB
-                # but we must also set .children here to avoid overwriting the DB again
-        else:
-            # TODO: add filtering by capa_type when V2 library will support different problem types
-            source_blocks = library_api.get_library_blocks(library_key, block_types=None)
-            source_block_ids = [str(block.usage_key) for block in source_blocks]
-            dest_block.source_library_version = str(library.version)
-            self.store.update_item(dest_block, self.user_id)
-            self.import_from_blockstore(dest_block, source_block_ids)
-=======
         update_children_task.delay(self.user_id, str(dest_block.location), version)
->>>>>>> 0fc5ebfc
 
     def import_task_status(self, location):
         """
-<<<<<<< HEAD
+        Return task status for update_children_task.
+        """
+        return get_import_task_status(location)
+
+    def is_loading(self, location):
+        """
+        Return True if status is IN_PROGRESS.
+        """
+        return self.import_task_status(location) == UserTaskStatus.IN_PROGRESS
+
+    def list_available_libraries(self):
+        """
         List all known libraries.
 
         Collects V1 libraries along with V2.
@@ -282,27 +243,53 @@
         v2_libs = [(lib.key, lib.title) for lib in v2_libs_with_meta]
 
         return v1_libs + v2_libs
-=======
-        Return task status for update_children_task.
-        """
-        return get_import_task_status(location)
->>>>>>> 0fc5ebfc
-
-    def is_loading(self, location):
-        """
-<<<<<<< HEAD
+
+    def import_from_blockstore(self, dest_block, blockstore_block_ids):
+        """
         Imports a block from a blockstore-based learning context (usually a
         content library) into modulestore, as a new child of dest_block.
         Any existing children of dest_block are replaced.
-=======
-        Return True if status is IN_PROGRESS.
->>>>>>> 0fc5ebfc
-        """
-        return self.import_task_status(location) == UserTaskStatus.IN_PROGRESS
-
-    def list_available_libraries(self):
-        """
-<<<<<<< HEAD
+        """
+        dest_key = dest_block.scope_ids.usage_id
+        if not isinstance(dest_key, BlockUsageLocator):
+            raise TypeError(f"Destination {dest_key} should be a modulestore course.")
+        if self.user_id is None:
+            raise ValueError("Cannot check user permissions - LibraryTools user_id is None")
+
+        if len(set(blockstore_block_ids)) != len(blockstore_block_ids):
+            # We don't support importing the exact same block twice because it would break the way we generate new IDs
+            # for each block and then overwrite existing copies of blocks when re-importing the same blocks.
+            raise ValueError("One or more library component IDs is a duplicate.")
+
+        dest_course_key = dest_key.context_key
+        user = User.objects.get(id=self.user_id)
+        if not has_studio_write_access(user, dest_course_key):
+            raise PermissionDenied()
+
+        # Read the source block; this will also confirm that user has permission to read it.
+        # (This could be slow and use lots of memory, except for the fact that LibrarySourcedBlock which calls this
+        # should be limiting the number of blocks to a reasonable limit. We load them all now instead of one at a
+        # time in order to raise any errors before we start actually copying blocks over.)
+        orig_blocks = [load_block(UsageKey.from_string(key), user) for key in blockstore_block_ids]
+
+        with self.store.bulk_operations(dest_course_key):
+            child_ids_updated = set()
+
+            for block in orig_blocks:
+                new_block_id = self._import_block(block, dest_key)
+                child_ids_updated.add(new_block_id)
+
+            # Remove any existing children that are no longer used
+            for old_child_id in set(dest_block.children) - child_ids_updated:
+                self.store.delete_item(old_child_id, self.user_id)
+            # If this was called from a handler, it will save dest_block at the end, so we must update
+            # dest_block.children to avoid it saving the old value of children and deleting the new ones.
+            dest_block.children = self.store.get_item(dest_key).children
+
+    def _import_block(self, source_block, dest_parent_key):
+        """
+        Recursively import a blockstore block and its children. See import_from_blockstore above.
+        """
         def generate_block_key(source_key, dest_parent_key):
             """
             Deterministically generate an ID for the new block and return the key
@@ -340,21 +327,29 @@
             all_assets = library_api.get_library_block_static_asset_files(source_key)
         else:
             all_assets = []
-=======
-        List all known libraries.
->>>>>>> 0fc5ebfc
-
-        Collects V1 libraries along with V2.
-        Returns tuples of (library key, display_name).
-        """
-        user = User.objects.get(id=self.user_id)
-
-        v1_libs = [
-            (lib.location.library_key.replace(version_guid=None, branch=None), lib.display_name)
-            for lib in self.store.get_library_summaries()
-        ]
-        v2_query = library_api.get_libraries_for_user(user)
-        v2_libs_with_meta = library_api.get_metadata_from_index(v2_query)
-        v2_libs = [(lib.key, lib.title) for lib in v2_libs_with_meta]
-
-        return v1_libs + v2_libs+
+        for field_name, field in source_block.fields.items():
+            if field.scope not in (Scope.settings, Scope.content):
+                continue  # Only copy authored field data
+            if field.is_set_on(source_block) or field.is_set_on(new_block):
+                field_value = getattr(source_block, field_name)
+                if isinstance(field_value, str):
+                    # If string field (which may also be JSON/XML data), rewrite /static/... URLs to point to blockstore
+                    for asset in all_assets:
+                        field_value = field_value.replace(f'/static/{asset.path}', asset.url)
+                        # Make sure the URL is one that will work from the user's browser when using the docker devstack
+                        field_value = blockstore_api.force_browser_url(field_value)
+                setattr(new_block, field_name, field_value)
+        new_block.save()
+        self.store.update_item(new_block, self.user_id)
+
+        if new_block.has_children:
+            # Delete existing children in the new block, which can be reimported again if they still exist in the
+            # source library
+            for existing_child_key in new_block.children:
+                self.store.delete_item(existing_child_key, self.user_id)
+            # Now import the children
+            for child in source_block.get_children():
+                self._import_block(child, new_block_key)
+
+        return new_block_key