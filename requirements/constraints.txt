# Version constraints for pip-installation.
#
# This file doesn't install any packages. It specifies version constraints
# that will be applied if a package is needed.
#
# When pinning something here, please provide an explanation of why.  Ideally,
# link to other information that will help people in the future to remove the
# pin when possible.  Writing an issue against the offending project and
# linking to it here is good.


# This file contains all common constraints for edx-repos
-c common_constraints.txt

# As it is not clarified what exact breaking changes will be introduced as per
# the next major release, ensure the installed version is within boundaries.
celery>=5.2.2,<6.0.0


# required for celery>=5.2.0;<5.3.0
click>=8.0,<9.0

<<<<<<< HEAD
# each version upgrade need release notes review.
django-storages==1.14
=======
# django-storages version upgrade
django-storages==1.13.2
>>>>>>> f9148f03


# The team that owns this package will manually bump this package rather than having it pulled in automatically.
# This is to allow them to better control its deployment and to do it in a process that works better
# for them.
edx-enterprise==4.3.1

# 1. django-oauth-toolkit version >=2.0.0 has breaking changes. More details
#    mentioned on this issue https://github.com/openedx/edx-platform/issues/32884
# 2. Versions from 1.5.0 to 2.0.0 have some migrations related changes.
#    so we're upgrading minor versions one by one.
django-oauth-toolkit==1.6.2


# constrained in opaque_keys. migration guide here: https://pymongo.readthedocs.io/en/4.0/migrate-to-pymongo4.html
# Major upgrade will be done in separate ticket.
pymongo<4.0.0

# greater version has breaking changes and requires some migration steps.
django-webpack-loader==0.7.0

# At the time of writing this comment, we do not know whether py2neo>=2022
# will support our currently-deployed Neo4j version (3.5).
# Feel free to loosen this constraint if/when it is confirmed that a later
# version of py2neo will work with Neo4j 3.5.
py2neo<2022

# scipy version 1.8 requires numpy>=1.17.3, we've pinned numpy to <1.17.0 in requirements/edx-sandbox/py38.in
scipy<1.8.0

# edx-enterprise, snowflake-connector-python require charset-normalizer==2.0.0
# Can be removed once snowflake-connector-python>2.7.9 is released with the fix.
charset-normalizer<2.1.0

# markdown>=3.4.0 has failures due to internal refactorings which causes the tests to fail
# pinning the version untill the issue gets resolved in the package itself
markdown<3.4.0

# pycodestyle==2.9.0 generates false positive error E275.
# Constraint can be removed once the issue https://github.com/PyCQA/pycodestyle/issues/1090 is fixed.
pycodestyle<2.9.0

# pyopenssl>22.0.0 requires cryptography>=38.0 && conflicts with snowflak-connector-python requires cryptography<37
# which causes the requirements upgrade job to fail due to constraint conflict
# This constraint can be removed once https://github.com/snowflakedb/snowflake-connector-python/issues/1259 is resolved
# and snowflake-connector-python>2.8.0 is released.
pyopenssl==22.0.0

cryptography==38.0.4 # greater version has some issues with openssl.

pylint<2.16.0 # greater version failing quality test. Fix them in seperate ticket.


# Deprecated version of the AWS SDK;
# we should stop using this
boto==2.39.0

# adding these constraints to minimize boto3 and botocore changeset
social-auth-core==4.3.0
babel==2.11.0
social-auth-app-django==5.0.0
algoliasearch==2.6.3

# pytz>2022 has major changes which are causing test failures.
# Pinning this version for now so this could be fixed in a separate PR later on
# Issue for unpinning: https://github.com/openedx/edx-platform/issues/32093
pytz<2023

# urllib3>=2.0.0 conflicts with elastic search && snowflake-connector-python packages
# which require urllib3<2 for now.
# Issue for unpinning: https://github.com/openedx/edx-platform/issues/32222
urllib3<2.0.0

# Sphinx==5.3.0 requires docutils<0.20
# Issue to unpin Sphinx to resolve this constraint: https://github.com/openedx/edx-lint/issues/338
docutils<0.20

# greater version has dropped few dependencies. Fix this in other ticket.
drf-yasg<1.21.6

# Adding pin to avoid any major upgrade
djangorestframework<3.15.0

# tests failing with greater version. Fix this in separate ticket.
pillow<10.0.0

# The version of django-stubs we can use depends on which Django release we're using
# 1.16.0 works with Django 3.2 through 4.1
django-stubs==1.16.0
djangorestframework-stubs==3.14.0  # Pinned to match django-stubs. Remove this when we can remove the above pin.

# Our legacy Sass code is incompatible with anything except this ancient libsass version.
# Here is a ticket to upgrade, but it's of debatable importance given that we are rapidly moving
# away from legacy LMS/CMS frontends:
# https://github.com/openedx/edx-platform/issues/31616
libsass==0.10.0

# greater version breaking upgrade builds
click==8.1.6

# openedx-events 8.6.0 introduces publishing via configuration. Ticket to unpin: https://github.com/edx/edx-arch-experiments/issues/381
openedx-events<8.6.0               # Open edX Events from Hooks Extension Framework (OEP-50)

# pinning this version to avoid updates while the library is being developed
openedx-learning==0.1.6

# lti-consumer-xblock 9.6.2 contains a breaking change that makes
# existing custom parameter configurations unusable.
# https://github.com/openedx/xblock-lti-consumer/issues/410 has been opened to track a fix
lti-consumer-xblock==9.6.1
<|MERGE_RESOLUTION|>--- conflicted
+++ resolved
@@ -20,14 +20,8 @@
 # required for celery>=5.2.0;<5.3.0
 click>=8.0,<9.0
 
-<<<<<<< HEAD
 # each version upgrade need release notes review.
 django-storages==1.14
-=======
-# django-storages version upgrade
-django-storages==1.13.2
->>>>>>> f9148f03
-
 
 # The team that owns this package will manually bump this package rather than having it pulled in automatically.
 # This is to allow them to better control its deployment and to do it in a process that works better
