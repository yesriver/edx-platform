--- conflicted
+++ resolved
@@ -113,12 +113,7 @@
 openedx-atlas                       # CLI tool to manage translations
 openedx-calc                        # Library supporting mathematical calculations for Open edX
 openedx-django-require
-<<<<<<< HEAD
-# openedx-events 8.3.0 introduces publishing via configuration
-openedx-events>=8.3.0               # Open edX Events from Hooks Extension Framework (OEP-50)
-=======
 openedx-events                      # Open edX Events from Hooks Extension Framework (OEP-50)
->>>>>>> 02dd36cd
 openedx-filters                     # Open edX Filters from Hooks Extension Framework (OEP-50)
 openedx-learning                    # Open edX Learning core (experimental)
 openedx-mongodbproxy
