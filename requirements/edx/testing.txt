#
# This file is autogenerated by pip-compile with Python 3.8
# by the following command:
#
#    make upgrade
#
-e git+https://github.com/anupdhabarde/edx-proctoring-proctortrack.git@31c6c9923a51c903ae83760ecbbac191363aa2a2#egg=edx_proctoring_proctortrack
    # via -r requirements/edx/base.txt
acid-xblock==0.2.1
    # via -r requirements/edx/base.txt
aiohttp==3.8.6
    # via
    #   -r requirements/edx/base.txt
    #   geoip2
    #   openai
aiosignal==1.3.1
    # via
    #   -r requirements/edx/base.txt
    #   aiohttp
algoliasearch==2.6.3
    # via
    #   -c requirements/edx/../constraints.txt
    #   -r requirements/edx/base.txt
amqp==5.1.1
    # via
    #   -r requirements/edx/base.txt
    #   kombu
analytics-python==1.4.post1
    # via -r requirements/edx/base.txt
aniso8601==9.0.1
    # via
    #   -r requirements/edx/base.txt
    #   edx-tincan-py35
annotated-types==0.6.0
    # via pydantic
anyio==3.7.1
    # via
    #   fastapi
    #   httpcore
    #   starlette
appdirs==1.4.4
    # via
    #   -r requirements/edx/base.txt
    #   fs
asgiref==3.7.2
    # via
    #   -r requirements/edx/base.txt
    #   django
    #   django-countries
asn1crypto==1.5.1
    # via
    #   -r requirements/edx/base.txt
    #   oscrypto
    #   snowflake-connector-python
astroid==2.13.5
    # via
    #   pylint
    #   pylint-celery
async-timeout==4.0.3
    # via
    #   -r requirements/edx/base.txt
    #   aiohttp
    #   redis
attrs==23.1.0
    # via
    #   -r requirements/edx/base.txt
    #   aiohttp
    #   edx-ace
    #   jsonschema
    #   lti-consumer-xblock
    #   openedx-blockstore
    #   openedx-events
    #   openedx-learning
    #   referencing
babel==2.11.0
    # via
    #   -c requirements/edx/../constraints.txt
    #   -r requirements/edx/base.txt
    #   enmerkar
    #   enmerkar-underscore
backoff==1.10.0
    # via
    #   -r requirements/edx/base.txt
    #   analytics-python
backports-zoneinfo[tzdata]==0.2.1
    # via
    #   -r requirements/edx/base.txt
    #   celery
    #   django
    #   icalendar
    #   kombu
beautifulsoup4==4.12.2
    # via
    #   -r requirements/edx/base.txt
    #   -r requirements/edx/testing.in
    #   pynliner
billiard==4.1.0
    # via
    #   -r requirements/edx/base.txt
    #   celery
bleach[css]==6.1.0
    # via
    #   -r requirements/edx/base.txt
    #   edx-enterprise
    #   lti-consumer-xblock
    #   openedx-django-wiki
    #   ora2
    #   xblock-drag-and-drop-v2
    #   xblock-poll
bok-choy==2.0.2
    # via -r requirements/edx/testing.in
boto==2.39.0
    # via
    #   -c requirements/edx/../constraints.txt
    #   -r requirements/edx/base.txt
boto3==1.28.62
    # via
    #   -r requirements/edx/base.txt
    #   django-ses
    #   fs-s3fs
    #   ora2
botocore==1.31.62
    # via
    #   -r requirements/edx/base.txt
    #   boto3
    #   s3transfer
bridgekeeper==0.9
    # via -r requirements/edx/base.txt
celery==5.3.4
    # via
    #   -c requirements/edx/../constraints.txt
    #   -r requirements/edx/base.txt
    #   django-celery-results
    #   django-user-tasks
    #   edx-celeryutils
    #   edx-enterprise
    #   event-tracking
    #   openedx-learning
certifi==2023.7.22
    # via
    #   -r requirements/edx/base.txt
    #   elasticsearch
    #   httpcore
    #   httpx
    #   py2neo
    #   requests
    #   snowflake-connector-python
cffi==1.16.0
    # via
    #   -r requirements/edx/base.txt
    #   cryptography
    #   pynacl
    #   snowflake-connector-python
chardet==5.2.0
    # via
    #   -r requirements/edx/base.txt
    #   -r requirements/edx/coverage.txt
    #   diff-cover
    #   pysrt
charset-normalizer==2.0.12
    # via
    #   -c requirements/edx/../constraints.txt
    #   -r requirements/edx/base.txt
    #   aiohttp
    #   requests
    #   snowflake-connector-python
chem==1.2.0
    # via -r requirements/edx/base.txt
click==8.1.6
    # via
    #   -c requirements/edx/../constraints.txt
    #   -r requirements/edx/base.txt
    #   celery
    #   click-didyoumean
    #   click-log
    #   click-plugins
    #   click-repl
    #   code-annotations
    #   edx-django-utils
    #   edx-lint
    #   import-linter
    #   nltk
    #   pact-python
    #   user-util
    #   uvicorn
click-didyoumean==0.3.0
    # via
    #   -r requirements/edx/base.txt
    #   celery
click-log==0.4.0
    # via edx-lint
click-plugins==1.1.1
    # via
    #   -r requirements/edx/base.txt
    #   celery
click-repl==0.3.0
    # via
    #   -r requirements/edx/base.txt
    #   celery
code-annotations==1.5.0
    # via
    #   -r requirements/edx/base.txt
    #   -r requirements/edx/testing.in
    #   edx-enterprise
    #   edx-lint
    #   edx-toggles
codejail-includes==1.0.0
    # via -r requirements/edx/base.txt
coreapi==2.3.3
    # via
    #   -r requirements/edx/base.txt
    #   drf-yasg
coreschema==0.0.4
    # via
    #   -r requirements/edx/base.txt
    #   coreapi
    #   drf-yasg
coverage[toml]==7.3.2
    # via
    #   -r requirements/edx/coverage.txt
    #   pytest-cov
crowdsourcehinter-xblock==0.6
    # via -r requirements/edx/base.txt
cryptography==38.0.4
    # via
    #   -c requirements/edx/../constraints.txt
    #   -r requirements/edx/base.txt
    #   django-fernet-fields-v2
    #   edx-enterprise
    #   jwcrypto
    #   optimizely-sdk
    #   pgpy
    #   pyjwt
    #   pyopenssl
    #   snowflake-connector-python
    #   social-auth-core
cssselect==1.2.0
    # via
    #   -r requirements/edx/testing.in
    #   pyquery
cssutils==2.7.1
    # via
    #   -r requirements/edx/base.txt
    #   pynliner
ddt==1.6.0
    # via -r requirements/edx/testing.in
defusedxml==0.7.1
    # via
    #   -r requirements/edx/base.txt
    #   djangorestframework-xml
    #   ora2
    #   python3-openid
    #   social-auth-core
deprecated==1.2.14
    # via
    #   -r requirements/edx/base.txt
    #   jwcrypto
diff-cover==7.7.0
    # via -r requirements/edx/coverage.txt
dill==0.3.7
    # via pylint
distlib==0.3.7
    # via virtualenv
django==4.2.6
    # via
    #   -r requirements/edx/base.txt
    #   django-appconf
    #   django-celery-results
    #   django-classy-tags
    #   django-config-models
    #   django-cors-headers
    #   django-crum
    #   django-fernet-fields-v2
    #   django-filter
    #   django-js-asset
    #   django-method-override
    #   django-model-utils
    #   django-multi-email-field
    #   django-mysql
    #   django-oauth-toolkit
    #   django-sekizai
    #   django-ses
    #   django-splash
    #   django-statici18n
    #   django-storages
    #   django-user-tasks
    #   django-waffle
    #   djangorestframework
    #   done-xblock
    #   drf-jwt
    #   drf-nested-routers
    #   drf-spectacular
    #   drf-yasg
    #   edx-ace
    #   edx-api-doc-tools
    #   edx-auth-backends
    #   edx-bulk-grades
    #   edx-celeryutils
    #   edx-completion
    #   edx-django-release-util
    #   edx-django-sites-extensions
    #   edx-django-utils
    #   edx-drf-extensions
    #   edx-enterprise
    #   edx-event-bus-kafka
    #   edx-event-bus-redis
    #   edx-i18n-tools
    #   edx-milestones
    #   edx-name-affirmation
    #   edx-organizations
    #   edx-proctoring
    #   edx-rbac
    #   edx-search
    #   edx-submissions
    #   edx-toggles
    #   edx-token-utils
    #   edx-when
    #   edxval
    #   enmerkar
    #   enmerkar-underscore
    #   event-tracking
    #   help-tokens
    #   jsonfield
    #   lti-consumer-xblock
    #   openedx-blockstore
    #   openedx-django-pyfs
    #   openedx-django-wiki
    #   openedx-events
    #   openedx-filters
    #   openedx-learning
    #   ora2
    #   super-csv
    #   xss-utils
django-appconf==1.0.5
    # via
    #   -r requirements/edx/base.txt
    #   django-statici18n
django-cache-memoize==0.2.0
    # via
    #   -r requirements/edx/base.txt
    #   edx-enterprise
django-celery-results==2.5.1
    # via -r requirements/edx/base.txt
django-classy-tags==4.1.0
    # via
    #   -r requirements/edx/base.txt
    #   django-sekizai
django-config-models==2.5.1
    # via
    #   -r requirements/edx/base.txt
    #   edx-enterprise
    #   edx-name-affirmation
    #   lti-consumer-xblock
django-cors-headers==4.3.0
    # via -r requirements/edx/base.txt
django-countries==7.5.1
    # via
    #   -r requirements/edx/base.txt
    #   edx-enterprise
django-crum==0.7.9
    # via
    #   -r requirements/edx/base.txt
    #   edx-django-utils
    #   edx-enterprise
    #   edx-proctoring
    #   edx-rbac
    #   edx-toggles
    #   super-csv
django-environ==0.11.2
    # via
    #   -r requirements/edx/base.txt
    #   openedx-blockstore
django-fernet-fields-v2==0.9
    # via
    #   -r requirements/edx/base.txt
    #   edx-enterprise
django-filter==23.3
    # via
    #   -r requirements/edx/base.txt
    #   edx-enterprise
    #   lti-consumer-xblock
    #   openedx-blockstore
django-ipware==5.0.1
    # via
    #   -r requirements/edx/base.txt
    #   edx-enterprise
    #   edx-proctoring
django-js-asset==2.1.0
    # via
    #   -r requirements/edx/base.txt
    #   django-mptt
django-method-override==1.0.4
    # via -r requirements/edx/base.txt
django-model-utils==4.3.1
    # via
    #   -r requirements/edx/base.txt
    #   django-user-tasks
    #   edx-bulk-grades
    #   edx-celeryutils
    #   edx-completion
    #   edx-enterprise
    #   edx-milestones
    #   edx-name-affirmation
    #   edx-organizations
    #   edx-proctoring
    #   edx-rbac
    #   edx-submissions
    #   edx-when
    #   edxval
    #   ora2
    #   super-csv
django-mptt==0.14.0
    # via
    #   -r requirements/edx/base.txt
    #   openedx-django-wiki
django-multi-email-field==0.7.0
    # via
    #   -r requirements/edx/base.txt
    #   edx-enterprise
django-mysql==4.12.0
    # via -r requirements/edx/base.txt
django-oauth-toolkit==1.7.1
    # via
    #   -c requirements/edx/../constraints.txt
    #   -r requirements/edx/base.txt
    #   edx-enterprise
django-object-actions==4.2.0
    # via
    #   -r requirements/edx/base.txt
    #   edx-enterprise
django-pipeline==2.1.0
    # via -r requirements/edx/base.txt
django-ratelimit==4.1.0
    # via -r requirements/edx/base.txt
django-sekizai==4.1.0
    # via
    #   -r requirements/edx/base.txt
    #   openedx-django-wiki
django-ses==3.5.0
    # via -r requirements/edx/base.txt
django-simple-history==3.4.0
    # via
    #   -c requirements/edx/../constraints.txt
    #   -r requirements/edx/base.txt
    #   edx-enterprise
    #   edx-name-affirmation
    #   edx-organizations
    #   edx-proctoring
    #   ora2
django-splash==1.3.0
    # via -r requirements/edx/base.txt
django-statici18n==2.4.0
    # via
    #   -r requirements/edx/base.txt
    #   lti-consumer-xblock
    #   xblock-drag-and-drop-v2
django-storages==1.14
    # via
    #   -c requirements/edx/../constraints.txt
    #   -r requirements/edx/base.txt
    #   edxval
django-user-tasks==3.1.0
    # via -r requirements/edx/base.txt
django-waffle==4.0.0
    # via
    #   -r requirements/edx/base.txt
    #   edx-django-utils
    #   edx-drf-extensions
    #   edx-enterprise
    #   edx-proctoring
    #   edx-toggles
    #   openedx-blockstore
django-webpack-loader==0.7.0
    # via
    #   -c requirements/edx/../constraints.txt
    #   -r requirements/edx/base.txt
    #   edx-proctoring
djangorestframework==3.14.0
    # via
    #   -c requirements/edx/../constraints.txt
    #   -r requirements/edx/base.txt
    #   django-config-models
    #   django-user-tasks
    #   drf-jwt
    #   drf-nested-routers
    #   drf-spectacular
    #   drf-yasg
    #   edx-api-doc-tools
    #   edx-completion
    #   edx-drf-extensions
    #   edx-enterprise
    #   edx-name-affirmation
    #   edx-organizations
    #   edx-proctoring
    #   edx-submissions
    #   openedx-blockstore
    #   openedx-learning
    #   ora2
    #   super-csv
djangorestframework-xml==2.0.0
    # via
    #   -r requirements/edx/base.txt
    #   edx-enterprise
done-xblock==2.1.0
    # via -r requirements/edx/base.txt
drf-jwt==1.19.2
    # via
    #   -r requirements/edx/base.txt
    #   edx-drf-extensions
drf-nested-routers==0.93.4
    # via
    #   -r requirements/edx/base.txt
    #   openedx-blockstore
drf-spectacular==0.26.5
    # via -r requirements/edx/base.txt
drf-yasg==1.21.5
    # via
    #   -c requirements/edx/../constraints.txt
    #   -r requirements/edx/base.txt
    #   django-user-tasks
    #   edx-api-doc-tools
edx-ace==1.7.0
    # via -r requirements/edx/base.txt
edx-api-doc-tools==1.7.0
    # via
    #   -r requirements/edx/base.txt
    #   edx-name-affirmation
    #   openedx-blockstore
edx-auth-backends==4.2.0
    # via
    #   -r requirements/edx/base.txt
    #   openedx-blockstore
edx-braze-client==0.1.8
    # via
    #   -r requirements/edx/base.txt
    #   edx-enterprise
edx-bulk-grades==1.0.2
    # via
    #   -r requirements/edx/base.txt
    #   staff-graded-xblock
edx-ccx-keys==1.2.1
    # via
    #   -r requirements/edx/base.txt
    #   lti-consumer-xblock
edx-celeryutils==1.2.3
    # via
    #   -r requirements/edx/base.txt
    #   edx-name-affirmation
    #   super-csv
edx-codejail==3.3.3
    # via -r requirements/edx/base.txt
edx-completion==4.3.0
    # via -r requirements/edx/base.txt
edx-django-release-util==1.3.0
    # via
    #   -r requirements/edx/base.txt
    #   edxval
    #   openedx-blockstore
edx-django-sites-extensions==4.0.2
    # via -r requirements/edx/base.txt
edx-django-utils==5.7.0
    # via
    #   -r requirements/edx/base.txt
    #   django-config-models
    #   edx-drf-extensions
    #   edx-enterprise
    #   edx-event-bus-kafka
    #   edx-event-bus-redis
    #   edx-name-affirmation
    #   edx-rest-api-client
    #   edx-toggles
    #   edx-when
    #   event-tracking
    #   openedx-blockstore
    #   ora2
    #   super-csv
<<<<<<< HEAD
edx-drf-extensions==8.11.1
=======
edx-drf-extensions==8.11.0
>>>>>>> 90b03927
    # via
    #   -r requirements/edx/base.txt
    #   edx-completion
    #   edx-enterprise
    #   edx-name-affirmation
    #   edx-organizations
    #   edx-proctoring
    #   edx-rbac
    #   edx-when
    #   edxval
    #   openedx-learning
edx-enterprise==4.6.3
    # via
    #   -c requirements/edx/../constraints.txt
    #   -r requirements/edx/base.txt
edx-event-bus-kafka==5.5.0
    # via -r requirements/edx/base.txt
edx-event-bus-redis==0.3.2
    # via -r requirements/edx/base.txt
edx-i18n-tools==1.3.0
    # via
    #   -r requirements/edx/base.txt
    #   -r requirements/edx/testing.in
    #   ora2
edx-lint==5.3.4
    # via -r requirements/edx/testing.in
edx-milestones==0.5.0
    # via -r requirements/edx/base.txt
edx-name-affirmation==2.3.7
    # via -r requirements/edx/base.txt
edx-opaque-keys[django]==2.5.1
    # via
    #   -r requirements/edx/base.txt
    #   edx-bulk-grades
    #   edx-ccx-keys
    #   edx-completion
    #   edx-drf-extensions
    #   edx-enterprise
    #   edx-milestones
    #   edx-organizations
    #   edx-proctoring
    #   edx-when
    #   lti-consumer-xblock
    #   openedx-events
    #   ora2
edx-organizations==6.12.1
    # via -r requirements/edx/base.txt
edx-proctoring==4.16.1
    # via
    #   -r requirements/edx/base.txt
    #   edx-proctoring-proctortrack
edx-rbac==1.8.0
    # via
    #   -r requirements/edx/base.txt
    #   edx-enterprise
edx-rest-api-client==5.6.0
    # via
    #   -r requirements/edx/base.txt
    #   edx-enterprise
    #   edx-proctoring
edx-search==3.6.0
    # via -r requirements/edx/base.txt
edx-sga==0.23.0
    # via -r requirements/edx/base.txt
edx-submissions==3.6.0
    # via
    #   -r requirements/edx/base.txt
    #   ora2
edx-tincan-py35==1.0.0
    # via
    #   -r requirements/edx/base.txt
    #   edx-enterprise
edx-toggles==5.1.0
    # via
    #   -r requirements/edx/base.txt
    #   edx-completion
    #   edx-enterprise
    #   edx-event-bus-kafka
    #   edx-event-bus-redis
    #   edx-name-affirmation
    #   edx-search
    #   edxval
    #   ora2
edx-token-utils==0.2.1
    # via -r requirements/edx/base.txt
edx-when==2.4.0
    # via
    #   -r requirements/edx/base.txt
    #   edx-proctoring
edxval==2.4.4
    # via -r requirements/edx/base.txt
elasticsearch==7.13.4
    # via
    #   -c requirements/edx/../common_constraints.txt
    #   -r requirements/edx/base.txt
    #   edx-search
enmerkar==0.7.1
    # via
    #   -r requirements/edx/base.txt
    #   enmerkar-underscore
enmerkar-underscore==2.2.0
    # via -r requirements/edx/base.txt
event-tracking==2.2.0
    # via
    #   -r requirements/edx/base.txt
    #   edx-proctoring
    #   edx-search
exceptiongroup==1.1.3
    # via
    #   anyio
    #   pytest
execnet==2.0.2
    # via pytest-xdist
factory-boy==3.3.0
    # via -r requirements/edx/testing.in
faker==19.9.0
    # via factory-boy
fastapi==0.103.2
    # via pact-python
fastavro==1.8.4
    # via
    #   -r requirements/edx/base.txt
    #   openedx-events
filelock==3.12.4
    # via
    #   -r requirements/edx/base.txt
    #   snowflake-connector-python
    #   tox
    #   virtualenv
freezegun==1.2.2
    # via -r requirements/edx/testing.in
frozenlist==1.4.0
    # via
    #   -r requirements/edx/base.txt
    #   aiohttp
    #   aiosignal
fs==2.0.27
    # via
    #   -r requirements/edx/base.txt
    #   fs-s3fs
    #   openedx-django-pyfs
    #   xblock
fs-s3fs==0.1.8
    # via
    #   -r requirements/edx/base.txt
    #   openedx-django-pyfs
future==0.18.3
    # via
    #   -r requirements/edx/base.txt
    #   pyjwkest
geoip2==4.7.0
    # via -r requirements/edx/base.txt
glob2==0.7
    # via -r requirements/edx/base.txt
grimp==3.0
    # via import-linter
gunicorn==21.2.0
    # via -r requirements/edx/base.txt
h11==0.14.0
    # via
    #   httpcore
    #   uvicorn
help-tokens==2.3.0
    # via -r requirements/edx/base.txt
html5lib==1.1
    # via
    #   -r requirements/edx/base.txt
    #   ora2
httpcore==0.16.3
    # via httpx
httpretty==1.1.4
    # via -r requirements/edx/testing.in
httpx==0.23.3
    # via pact-python
icalendar==5.0.10
    # via -r requirements/edx/base.txt
idna==3.4
    # via
    #   -r requirements/edx/base.txt
    #   anyio
    #   optimizely-sdk
    #   requests
    #   rfc3986
    #   snowflake-connector-python
    #   yarl
import-linter==1.12.0
    # via -r requirements/edx/testing.in
importlib-metadata==6.8.0
    # via
    #   -r requirements/edx/base.txt
    #   markdown
    #   pytest-randomly
importlib-resources==6.1.0
    # via
    #   -r requirements/edx/base.txt
    #   jsonschema
    #   jsonschema-specifications
inflection==0.5.1
    # via
    #   -r requirements/edx/base.txt
    #   drf-spectacular
    #   drf-yasg
iniconfig==2.0.0
    # via pytest
interchange==2021.0.4
    # via
    #   -r requirements/edx/base.txt
    #   py2neo
ipaddress==1.0.23
    # via -r requirements/edx/base.txt
isodate==0.6.1
    # via
    #   -r requirements/edx/base.txt
    #   python3-saml
isort==5.12.0
    # via
    #   -r requirements/edx/testing.in
    #   pylint
itypes==1.2.0
    # via
    #   -r requirements/edx/base.txt
    #   coreapi
jinja2==3.1.2
    # via
    #   -r requirements/edx/base.txt
    #   -r requirements/edx/coverage.txt
    #   code-annotations
    #   coreschema
    #   diff-cover
jmespath==1.0.1
    # via
    #   -r requirements/edx/base.txt
    #   boto3
    #   botocore
joblib==1.3.2
    # via
    #   -r requirements/edx/base.txt
    #   nltk
jsondiff==2.0.0
    # via
    #   -r requirements/edx/base.txt
    #   edx-enterprise
jsonfield==3.1.0
    # via
    #   -r requirements/edx/base.txt
    #   edx-celeryutils
    #   edx-enterprise
    #   edx-proctoring
    #   edx-submissions
    #   lti-consumer-xblock
    #   ora2
jsonschema==4.19.1
    # via
    #   -r requirements/edx/base.txt
    #   drf-spectacular
    #   optimizely-sdk
jsonschema-specifications==2023.7.1
    # via
    #   -r requirements/edx/base.txt
    #   jsonschema
jwcrypto==1.5.0
    # via
    #   -r requirements/edx/base.txt
    #   django-oauth-toolkit
    #   pylti1p3
kombu==5.3.2
    # via
    #   -r requirements/edx/base.txt
    #   celery
laboratory==1.0.2
    # via -r requirements/edx/base.txt
lazy==1.6
    # via
    #   -r requirements/edx/base.txt
    #   acid-xblock
    #   bok-choy
    #   lti-consumer-xblock
    #   ora2
    #   xblock
lazy-object-proxy==1.9.0
    # via astroid
libsass==0.10.0
    # via
    #   -c requirements/edx/../constraints.txt
    #   -r requirements/edx/base.txt
loremipsum==1.0.5
    # via
    #   -r requirements/edx/base.txt
    #   ora2
lti-consumer-xblock==9.6.1
    # via
    #   -c requirements/edx/../constraints.txt
    #   -r requirements/edx/base.txt
lxml==4.9.3
    # via
    #   -r requirements/edx/base.txt
    #   edx-i18n-tools
    #   edxval
    #   lti-consumer-xblock
    #   olxcleaner
    #   openedx-calc
    #   ora2
    #   pyquery
    #   python3-saml
    #   xblock
    #   xmlsec
mailsnake==1.6.4
    # via -r requirements/edx/base.txt
mako==1.2.4
    # via
    #   -r requirements/edx/base.txt
    #   acid-xblock
    #   lti-consumer-xblock
    #   xblock
    #   xblock-google-drive
    #   xblock-utils
markdown==3.3.7
    # via
    #   -c requirements/edx/../constraints.txt
    #   -r requirements/edx/base.txt
    #   openedx-django-wiki
    #   staff-graded-xblock
    #   xblock-poll
markey==0.8
    # via
    #   -r requirements/edx/base.txt
    #   enmerkar-underscore
markupsafe==2.1.3
    # via
    #   -r requirements/edx/base.txt
    #   -r requirements/edx/coverage.txt
    #   chem
    #   jinja2
    #   mako
    #   openedx-calc
    #   xblock
maxminddb==2.4.0
    # via
    #   -r requirements/edx/base.txt
    #   geoip2
mccabe==0.7.0
    # via pylint
mock==5.1.0
    # via -r requirements/edx/base.txt
mongoengine==0.27.0
    # via -r requirements/edx/base.txt
monotonic==1.6
    # via
    #   -r requirements/edx/base.txt
    #   analytics-python
    #   py2neo
mpmath==1.3.0
    # via
    #   -r requirements/edx/base.txt
    #   sympy
multidict==6.0.4
    # via
    #   -r requirements/edx/base.txt
    #   aiohttp
    #   yarl
mysqlclient==2.2.0
    # via
    #   -r requirements/edx/base.txt
    #   openedx-blockstore
newrelic==9.1.0
    # via
    #   -r requirements/edx/base.txt
    #   edx-django-utils
nltk==3.8.1
    # via
    #   -r requirements/edx/base.txt
    #   chem
nodeenv==1.8.0
    # via -r requirements/edx/base.txt
numpy==1.22.4
    # via
    #   -r requirements/edx/base.txt
    #   chem
    #   openedx-calc
    #   scipy
    #   shapely
oauthlib==3.2.2
    # via
    #   -r requirements/edx/base.txt
    #   django-oauth-toolkit
    #   lti-consumer-xblock
    #   requests-oauthlib
    #   social-auth-core
olxcleaner==0.2.1
    # via -r requirements/edx/base.txt
openai==0.28.1
    # via
    #   -r requirements/edx/base.txt
    #   edx-enterprise
openedx-atlas==0.5.0
    # via -r requirements/edx/base.txt
openedx-blockstore==1.4.0
    # via -r requirements/edx/base.txt
openedx-calc==3.0.1
    # via -r requirements/edx/base.txt
openedx-django-pyfs==3.4.0
    # via
    #   -r requirements/edx/base.txt
    #   lti-consumer-xblock
    #   xblock
openedx-django-require==2.1.0
    # via -r requirements/edx/base.txt
openedx-django-wiki==2.0.3
    # via -r requirements/edx/base.txt
openedx-events==9.0.0
    # via
    #   -r requirements/edx/base.txt
    #   edx-event-bus-kafka
    #   edx-event-bus-redis
openedx-filters==1.6.0
    # via
    #   -r requirements/edx/base.txt
    #   lti-consumer-xblock
openedx-learning==0.2.3
    # via
    #   -c requirements/edx/../constraints.txt
    #   -r requirements/edx/base.txt
openedx-mongodbproxy==0.2.0
    # via -r requirements/edx/base.txt
optimizely-sdk==4.1.1
    # via -r requirements/edx/base.txt
ora2==5.5.5
    # via -r requirements/edx/base.txt
oscrypto==1.3.0
    # via
    #   -r requirements/edx/base.txt
    #   snowflake-connector-python
packaging==23.2
    # via
    #   -r requirements/edx/base.txt
    #   drf-yasg
    #   gunicorn
    #   py2neo
    #   pytest
    #   snowflake-connector-python
    #   tox
pact-python==2.0.1
    # via -r requirements/edx/testing.in
pansi==2020.7.3
    # via
    #   -r requirements/edx/base.txt
    #   py2neo
path==16.7.1
    # via
    #   -r requirements/edx/base.txt
    #   edx-i18n-tools
    #   path-py
path-py==12.5.0
    # via
    #   -r requirements/edx/base.txt
    #   edx-enterprise
    #   ora2
    #   staff-graded-xblock
paver==1.3.4
    # via -r requirements/edx/base.txt
pbr==5.11.1
    # via
    #   -r requirements/edx/base.txt
    #   stevedore
pgpy==0.6.0
    # via
    #   -r requirements/edx/base.txt
    #   edx-enterprise
piexif==1.1.3
    # via -r requirements/edx/base.txt
pillow==9.5.0
    # via
    #   -c requirements/edx/../constraints.txt
    #   -r requirements/edx/base.txt
    #   edx-enterprise
    #   edx-organizations
    #   edxval
pkgutil-resolve-name==1.3.10
    # via
    #   -r requirements/edx/base.txt
    #   jsonschema
platformdirs==3.11.0
    # via
    #   -r requirements/edx/base.txt
    #   pylint
    #   snowflake-connector-python
    #   virtualenv
pluggy==1.3.0
    # via
    #   -r requirements/edx/coverage.txt
    #   diff-cover
    #   pytest
    #   tox
polib==1.2.0
    # via
    #   -r requirements/edx/base.txt
    #   -r requirements/edx/testing.in
    #   edx-i18n-tools
prompt-toolkit==3.0.39
    # via
    #   -r requirements/edx/base.txt
    #   click-repl
psutil==5.9.5
    # via
    #   -r requirements/edx/base.txt
    #   edx-django-utils
    #   pact-python
    #   pytest-xdist
py==1.11.0
    # via tox
py2neo @ https://github.com/overhangio/py2neo/releases/download/2021.2.3/py2neo-2021.2.3.tar.gz
    # via
    #   -c requirements/edx/../constraints.txt
    #   -r requirements/edx/base.txt
pyasn1==0.5.0
    # via
    #   -r requirements/edx/base.txt
    #   pgpy
pycodestyle==2.8.0
    # via
    #   -c requirements/edx/../constraints.txt
    #   -r requirements/edx/testing.in
pycountry==22.3.5
    # via -r requirements/edx/base.txt
pycparser==2.21
    # via
    #   -r requirements/edx/base.txt
    #   cffi
pycryptodomex==3.19.0
    # via
    #   -r requirements/edx/base.txt
    #   edx-proctoring
    #   lti-consumer-xblock
    #   pyjwkest
    #   snowflake-connector-python
pydantic==2.4.2
    # via fastapi
pydantic-core==2.10.1
    # via pydantic
pygments==2.16.1
    # via
    #   -r requirements/edx/base.txt
    #   -r requirements/edx/coverage.txt
    #   diff-cover
    #   py2neo
pyjwkest==1.4.2
    # via
    #   -r requirements/edx/base.txt
    #   edx-token-utils
    #   lti-consumer-xblock
pyjwt[crypto]==2.8.0
    # via
    #   -r requirements/edx/base.txt
    #   drf-jwt
    #   edx-auth-backends
    #   edx-drf-extensions
    #   edx-proctoring
    #   edx-rest-api-client
    #   pylti1p3
    #   snowflake-connector-python
    #   social-auth-core
pylatexenc==2.10
    # via
    #   -r requirements/edx/base.txt
    #   olxcleaner
pylint==2.15.10
    # via
    #   -c requirements/edx/../constraints.txt
    #   edx-lint
    #   pylint-celery
    #   pylint-django
    #   pylint-plugin-utils
    #   pylint-pytest
pylint-celery==0.3
    # via edx-lint
pylint-django==2.5.3
    # via edx-lint
pylint-plugin-utils==0.8.2
    # via
    #   pylint-celery
    #   pylint-django
pylint-pytest==0.3.0
    # via -r requirements/edx/testing.in
pylti1p3==2.0.0
    # via -r requirements/edx/base.txt
pymemcache==4.0.0
    # via -r requirements/edx/base.txt
pymongo==3.13.0
    # via
    #   -c requirements/edx/../constraints.txt
    #   -r requirements/edx/base.txt
    #   edx-opaque-keys
    #   event-tracking
    #   mongoengine
    #   openedx-mongodbproxy
pynacl==1.5.0
    # via
    #   -r requirements/edx/base.txt
    #   edx-django-utils
pynliner==0.8.0
    # via -r requirements/edx/base.txt
pyopenssl==22.0.0
    # via
    #   -c requirements/edx/../constraints.txt
    #   -r requirements/edx/base.txt
    #   optimizely-sdk
    #   snowflake-connector-python
pyparsing==3.1.1
    # via
    #   -r requirements/edx/base.txt
    #   chem
    #   openedx-calc
pyquery==2.0.0
    # via -r requirements/edx/testing.in
pyrsistent==0.19.3
    # via
    #   -r requirements/edx/base.txt
    #   optimizely-sdk
pysrt==1.1.2
    # via
    #   -r requirements/edx/base.txt
    #   edxval
pytest==7.4.2
    # via
    #   -r requirements/edx/testing.in
    #   pylint-pytest
    #   pytest-attrib
    #   pytest-cov
    #   pytest-django
    #   pytest-json-report
    #   pytest-metadata
    #   pytest-randomly
    #   pytest-xdist
pytest-attrib==0.1.3
    # via -r requirements/edx/testing.in
pytest-cov==4.1.0
    # via -r requirements/edx/testing.in
pytest-django==4.5.2
    # via -r requirements/edx/testing.in
pytest-json-report==1.5.0
    # via -r requirements/edx/testing.in
pytest-metadata==1.8.0
    # via
    #   -r requirements/edx/testing.in
    #   pytest-json-report
pytest-randomly==3.15.0
    # via -r requirements/edx/testing.in
pytest-xdist[psutil]==3.3.1
    # via -r requirements/edx/testing.in
python-dateutil==2.8.2
    # via
    #   -r requirements/edx/base.txt
    #   analytics-python
    #   botocore
    #   celery
    #   edx-ace
    #   edx-enterprise
    #   edx-proctoring
    #   faker
    #   freezegun
    #   icalendar
    #   olxcleaner
    #   ora2
    #   xblock
python-memcached==1.59
    # via -r requirements/edx/base.txt
python-slugify==8.0.1
    # via
    #   -r requirements/edx/base.txt
    #   code-annotations
python-swiftclient==4.4.0
    # via
    #   -r requirements/edx/base.txt
    #   ora2
python3-openid==3.2.0 ; python_version >= "3"
    # via
    #   -r requirements/edx/base.txt
    #   social-auth-core
python3-saml==1.16.0
    # via -r requirements/edx/base.txt
pytz==2022.7.1
    # via
    #   -c requirements/edx/../constraints.txt
    #   -r requirements/edx/base.txt
    #   babel
    #   django-ses
    #   djangorestframework
    #   drf-yasg
    #   edx-completion
    #   edx-enterprise
    #   edx-proctoring
    #   edx-submissions
    #   edx-tincan-py35
    #   event-tracking
    #   fs
    #   icalendar
    #   interchange
    #   olxcleaner
    #   openedx-blockstore
    #   ora2
    #   snowflake-connector-python
    #   xblock
pyuca==1.2
    # via -r requirements/edx/base.txt
pyyaml==6.0.1
    # via
    #   -r requirements/edx/base.txt
    #   code-annotations
    #   drf-spectacular
    #   edx-django-release-util
    #   edx-i18n-tools
    #   xblock
random2==1.0.1
    # via -r requirements/edx/base.txt
recommender-xblock==2.0.1
    # via -r requirements/edx/base.txt
redis==5.0.1
    # via
    #   -r requirements/edx/base.txt
    #   walrus
referencing==0.30.2
    # via
    #   -r requirements/edx/base.txt
    #   jsonschema
    #   jsonschema-specifications
regex==2023.10.3
    # via
    #   -r requirements/edx/base.txt
    #   nltk
requests==2.31.0
    # via
    #   -r requirements/edx/base.txt
    #   algoliasearch
    #   analytics-python
    #   coreapi
    #   django-oauth-toolkit
    #   edx-bulk-grades
    #   edx-drf-extensions
    #   edx-enterprise
    #   edx-rest-api-client
    #   geoip2
    #   mailsnake
    #   openai
    #   optimizely-sdk
    #   pact-python
    #   pyjwkest
    #   pylti1p3
    #   python-swiftclient
    #   requests-oauthlib
    #   sailthru-client
    #   slumber
    #   snowflake-connector-python
    #   social-auth-core
requests-oauthlib==1.3.1
    # via
    #   -r requirements/edx/base.txt
    #   social-auth-core
rfc3986[idna2008]==1.5.0
    # via httpx
rpds-py==0.10.4
    # via
    #   -r requirements/edx/base.txt
    #   jsonschema
    #   referencing
ruamel-yaml==0.17.35
    # via
    #   -r requirements/edx/base.txt
    #   drf-yasg
ruamel-yaml-clib==0.2.8
    # via
    #   -r requirements/edx/base.txt
    #   ruamel-yaml
rules==3.3
    # via
    #   -r requirements/edx/base.txt
    #   edx-enterprise
    #   edx-proctoring
    #   openedx-learning
s3transfer==0.7.0
    # via
    #   -r requirements/edx/base.txt
    #   boto3
sailthru-client==2.2.3
    # via
    #   -r requirements/edx/base.txt
    #   edx-ace
scipy==1.7.3
    # via
    #   -c requirements/edx/../constraints.txt
    #   -r requirements/edx/base.txt
    #   chem
    #   openedx-calc
selenium==3.141.0
    # via
    #   -r requirements/edx/testing.in
    #   bok-choy
semantic-version==2.10.0
    # via
    #   -r requirements/edx/base.txt
    #   edx-drf-extensions
shapely==2.0.1
    # via -r requirements/edx/base.txt
simplejson==3.19.2
    # via
    #   -r requirements/edx/base.txt
    #   sailthru-client
    #   super-csv
    #   xblock
    #   xblock-utils
singledispatch==4.1.0
    # via -r requirements/edx/testing.in
six==1.16.0
    # via
    #   -r requirements/edx/base.txt
    #   analytics-python
    #   bleach
    #   chem
    #   codejail-includes
    #   crowdsourcehinter-xblock
    #   edx-ace
    #   edx-auth-backends
    #   edx-ccx-keys
    #   edx-codejail
    #   edx-django-release-util
    #   edx-lint
    #   edx-milestones
    #   edx-rbac
    #   event-tracking
    #   fs
    #   fs-s3fs
    #   html5lib
    #   interchange
    #   isodate
    #   libsass
    #   optimizely-sdk
    #   pact-python
    #   pansi
    #   paver
    #   py2neo
    #   pyjwkest
    #   python-dateutil
    #   python-memcached
    #   tox
slumber==0.7.1
    # via
    #   -r requirements/edx/base.txt
    #   edx-bulk-grades
    #   edx-enterprise
    #   edx-rest-api-client
sniffio==1.3.0
    # via
    #   anyio
    #   httpcore
    #   httpx
snowflake-connector-python==3.2.1
    # via
    #   -r requirements/edx/base.txt
    #   edx-enterprise
social-auth-app-django==5.0.0
    # via
    #   -c requirements/edx/../constraints.txt
    #   -r requirements/edx/base.txt
    #   edx-auth-backends
social-auth-core==4.3.0
    # via
    #   -c requirements/edx/../constraints.txt
    #   -r requirements/edx/base.txt
    #   edx-auth-backends
    #   social-auth-app-django
sorl-thumbnail==12.10.0
    # via
    #   -r requirements/edx/base.txt
    #   openedx-django-wiki
sortedcontainers==2.4.0
    # via
    #   -r requirements/edx/base.txt
    #   snowflake-connector-python
soupsieve==2.5
    # via
    #   -r requirements/edx/base.txt
    #   beautifulsoup4
sqlparse==0.4.4
    # via
    #   -r requirements/edx/base.txt
    #   django
    #   openedx-blockstore
staff-graded-xblock==2.1.1
    # via -r requirements/edx/base.txt
starlette==0.27.0
    # via fastapi
stevedore==5.1.0
    # via
    #   -r requirements/edx/base.txt
    #   code-annotations
    #   edx-ace
    #   edx-django-utils
    #   edx-enterprise
    #   edx-opaque-keys
super-csv==3.1.0
    # via
    #   -r requirements/edx/base.txt
    #   edx-bulk-grades
sympy==1.12
    # via
    #   -r requirements/edx/base.txt
    #   openedx-calc
testfixtures==7.2.0
    # via
    #   -r requirements/edx/base.txt
    #   -r requirements/edx/testing.in
    #   edx-enterprise
text-unidecode==1.3
    # via
    #   -r requirements/edx/base.txt
    #   python-slugify
tinycss2==1.2.1
    # via
    #   -r requirements/edx/base.txt
    #   bleach
tomli==2.0.1
    # via
    #   coverage
    #   import-linter
    #   pylint
    #   pytest
    #   tox
tomlkit==0.12.1
    # via
    #   -r requirements/edx/base.txt
    #   pylint
    #   snowflake-connector-python
tox==3.28.0
    # via
    #   -c requirements/edx/../common_constraints.txt
    #   -r requirements/edx/testing.in
    #   tox-battery
tox-battery==0.6.2
    # via -r requirements/edx/testing.in
tqdm==4.66.1
    # via
    #   -r requirements/edx/base.txt
    #   nltk
    #   openai
typing-extensions==4.8.0
    # via
    #   -r requirements/edx/base.txt
    #   annotated-types
    #   asgiref
    #   astroid
    #   django-countries
    #   edx-opaque-keys
    #   faker
    #   fastapi
    #   grimp
    #   import-linter
    #   kombu
    #   pydantic
    #   pydantic-core
    #   pylint
    #   pylti1p3
    #   snowflake-connector-python
    #   starlette
    #   uvicorn
tzdata==2023.3
    # via
    #   -r requirements/edx/base.txt
    #   backports-zoneinfo
    #   celery
unicodecsv==0.14.1
    # via
    #   -r requirements/edx/base.txt
    #   edx-enterprise
unidiff==0.7.5
    # via -r requirements/edx/testing.in
uritemplate==4.1.1
    # via
    #   -r requirements/edx/base.txt
    #   coreapi
    #   drf-spectacular
    #   drf-yasg
urllib3==1.26.17
    # via
    #   -c requirements/edx/../constraints.txt
    #   -r requirements/edx/base.txt
    #   botocore
    #   elasticsearch
    #   pact-python
    #   py2neo
    #   requests
    #   selenium
    #   snowflake-connector-python
user-util==1.0.0
    # via -r requirements/edx/base.txt
uvicorn==0.23.2
    # via pact-python
vine==5.0.0
    # via
    #   -r requirements/edx/base.txt
    #   amqp
    #   celery
    #   kombu
virtualenv==20.24.5
    # via tox
voluptuous==0.13.1
    # via
    #   -r requirements/edx/base.txt
    #   ora2
walrus==0.9.3
    # via
    #   -r requirements/edx/base.txt
    #   edx-event-bus-redis
watchdog==3.0.0
    # via -r requirements/edx/base.txt
wcwidth==0.2.8
    # via
    #   -r requirements/edx/base.txt
    #   prompt-toolkit
web-fragments==2.1.0
    # via
    #   -r requirements/edx/base.txt
    #   crowdsourcehinter-xblock
    #   edx-sga
    #   staff-graded-xblock
    #   xblock
    #   xblock-utils
webencodings==0.5.1
    # via
    #   -r requirements/edx/base.txt
    #   bleach
    #   html5lib
    #   tinycss2
webob==1.8.7
    # via
    #   -r requirements/edx/base.txt
    #   xblock
wrapt==1.15.0
    # via
    #   -r requirements/edx/base.txt
    #   astroid
    #   deprecated
xblock[django]==1.8.1
    # via
    #   -r requirements/edx/base.txt
    #   acid-xblock
    #   crowdsourcehinter-xblock
    #   done-xblock
    #   edx-completion
    #   edx-sga
    #   edx-when
    #   lti-consumer-xblock
    #   ora2
    #   staff-graded-xblock
    #   xblock-google-drive
    #   xblock-poll
    #   xblock-utils
xblock-drag-and-drop-v2==3.2.0
    # via -r requirements/edx/base.txt
xblock-google-drive==0.4.0
    # via -r requirements/edx/base.txt
xblock-poll==1.13.0
    # via -r requirements/edx/base.txt
xblock-utils==4.0.0
    # via
    #   -r requirements/edx/base.txt
    #   done-xblock
    #   edx-sga
    #   lti-consumer-xblock
    #   staff-graded-xblock
    #   xblock-drag-and-drop-v2
    #   xblock-google-drive
xmlsec==1.3.13
    # via
    #   -r requirements/edx/base.txt
    #   python3-saml
xss-utils==0.5.0
    # via -r requirements/edx/base.txt
yarl==1.9.2
    # via
    #   -r requirements/edx/base.txt
    #   aiohttp
zipp==3.17.0
    # via
    #   -r requirements/edx/base.txt
    #   importlib-metadata
    #   importlib-resources

# The following packages are considered to be unsafe in a requirements file:
# setuptools<|MERGE_RESOLUTION|>--- conflicted
+++ resolved
@@ -574,11 +574,7 @@
     #   openedx-blockstore
     #   ora2
     #   super-csv
-<<<<<<< HEAD
-edx-drf-extensions==8.11.1
-=======
 edx-drf-extensions==8.11.0
->>>>>>> 90b03927
     # via
     #   -r requirements/edx/base.txt
     #   edx-completion
