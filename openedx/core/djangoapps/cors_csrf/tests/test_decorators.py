--- conflicted
+++ resolved
@@ -27,13 +27,7 @@
         response = wrapped_view(request)
         response_meta = json.loads(response.content.decode('utf-8'))
         assert response_meta['CROSS_DOMAIN_CSRF_COOKIE_USED'] is True
-<<<<<<< HEAD
-        # In Django 3.2, it's CSRF_COOKIE_USED; as of 4.0 it's CSRF_COOKIE_NEEDS_UPDATE.
-        # After upgrade to Django 4.2, delete the first clause.
-        assert response_meta.get('CSRF_COOKIE_USED', response_meta.get('CSRF_COOKIE_NEEDS_UPDATE')) is True
-=======
         if django.VERSION < (4, 0):
             assert response_meta['CSRF_COOKIE_USED'] is True
         else:
-            assert response_meta['CSRF_COOKIE_NEEDS_UPDATE'] is True
->>>>>>> 3fdb435b
+            assert response_meta['CSRF_COOKIE_NEEDS_UPDATE'] is True