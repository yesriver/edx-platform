"""Tests for the Zendesk"""

from django.contrib.auth.models import AnonymousUser
from django.http import Http404
from django.test import TestCase
from django.test.client import RequestFactory
from django.test.utils import override_settings
from smtplib import SMTPException
from student.tests.factories import UserFactory
from util import views
from zendesk import ZendeskError
import json
import mock

from student.tests.test_configuration_overrides import fake_get_value
<<<<<<< HEAD
=======


def fake_support_backend_values(name, default=None):  # pylint: disable=unused-argument
    """
    Method for getting configuration override values for support email.
    """
    config_dict = {
        "CONTACT_FORM_SUBMISSION_BACKEND": "email",
        "email_from_address": "support_from@example.com",
    }
    return config_dict[name]
>>>>>>> 596a44c3


@mock.patch.dict("django.conf.settings.FEATURES", {"ENABLE_FEEDBACK_SUBMISSION": True})
@override_settings(ZENDESK_URL="dummy", ZENDESK_USER="dummy", ZENDESK_API_KEY="dummy")
@mock.patch("util.views.dog_stats_api")
@mock.patch("util.views._ZendeskApi", autospec=True)
class SubmitFeedbackTest(TestCase):
    """
    Class to test the submit_feedback function in views.
    """
    def setUp(self):
        """Set up data for the test case"""
        super(SubmitFeedbackTest, self).setUp()
        self._request_factory = RequestFactory()
        self._anon_user = AnonymousUser()
        self._auth_user = UserFactory.create(
            email="test@edx.org",
            username="test",
            profile__name="Test User"
        )
        # This contains issue_type and course_id to ensure that tags are submitted correctly
        self._anon_fields = {
            "email": "test@edx.org",
            "name": "Test User",
            "subject": "a subject",
            "details": "some details",
            "issue_type": "test_issue",
            "course_id": "test_course"
        }
        # This does not contain issue_type nor course_id to ensure that they are optional
        self._auth_fields = {"subject": "a subject", "details": "some details"}

    def _build_and_run_request(self, user, fields):
        """
        Generate a request and invoke the view, returning the response.

        The request will be a POST request from the given `user`, with the given
        `fields` in the POST body.
        """
        req = self._request_factory.post(
            "/submit_feedback",
            data=fields,
            HTTP_REFERER="test_referer",
            HTTP_USER_AGENT="test_user_agent",
            REMOTE_ADDR="1.2.3.4",
            SERVER_NAME="test_server",
        )
        req.user = user
        return views.submit_feedback(req)

    def _assert_bad_request(self, response, field, zendesk_mock_class, datadog_mock):
        """
        Assert that the given `response` contains correct failure data.

        It should have a 400 status code, and its content should be a JSON
        object containing the specified `field` and an `error`.
        """
        self.assertEqual(response.status_code, 400)
        resp_json = json.loads(response.content)
        self.assertIn("field", resp_json)
        self.assertEqual(resp_json["field"], field)
        self.assertIn("error", resp_json)
        # There should be absolutely no interaction with Zendesk
        self.assertFalse(zendesk_mock_class.return_value.mock_calls)
        self.assertFalse(datadog_mock.mock_calls)

    def _test_bad_request_omit_field(self, user, fields, omit_field, zendesk_mock_class, datadog_mock):
        """
        Invoke the view with a request missing a field and assert correctness.

        The request will be a POST request from the given `user`, with POST
        fields taken from `fields` minus the entry specified by `omit_field`.
        The response should have a 400 (bad request) status code and specify
        the invalid field and an error message, and the Zendesk API should not
        have been invoked.
        """
        filtered_fields = {k: v for (k, v) in fields.items() if k != omit_field}
        resp = self._build_and_run_request(user, filtered_fields)
        self._assert_bad_request(resp, omit_field, zendesk_mock_class, datadog_mock)

    def _test_bad_request_empty_field(self, user, fields, empty_field, zendesk_mock_class, datadog_mock):
        """
        Invoke the view with an empty field and assert correctness.

        The request will be a POST request from the given `user`, with POST
        fields taken from `fields`, replacing the entry specified by
        `empty_field` with the empty string. The response should have a 400
        (bad request) status code and specify the invalid field and an error
        message, and the Zendesk API should not have been invoked.
        """
        altered_fields = fields.copy()
        altered_fields[empty_field] = ""
        resp = self._build_and_run_request(user, altered_fields)
        self._assert_bad_request(resp, empty_field, zendesk_mock_class, datadog_mock)

    def _test_success(self, user, fields):
        """
        Generate a request, invoke the view, and assert success.

        The request will be a POST request from the given `user`, with the given
        `fields` in the POST body. The response should have a 200 (success)
        status code.
        """
        resp = self._build_and_run_request(user, fields)
        self.assertEqual(resp.status_code, 200)

    def _assert_datadog_called(self, datadog_mock, with_tags):
        expected_datadog_calls = [
            mock.call.increment(
                views.DATADOG_FEEDBACK_METRIC,
                tags=(["course_id:test_course", "issue_type:test_issue"] if with_tags else [])
            )
        ]
        self.assertEqual(datadog_mock.mock_calls, expected_datadog_calls)

    def test_bad_request_anon_user_no_name(self, zendesk_mock_class, datadog_mock):
        """Test a request from an anonymous user not specifying `name`."""
        self._test_bad_request_omit_field(self._anon_user, self._anon_fields, "name", zendesk_mock_class, datadog_mock)
        self._test_bad_request_empty_field(self._anon_user, self._anon_fields, "name", zendesk_mock_class, datadog_mock)

    def test_bad_request_anon_user_no_email(self, zendesk_mock_class, datadog_mock):
        """Test a request from an anonymous user not specifying `email`."""
        self._test_bad_request_omit_field(self._anon_user, self._anon_fields, "email", zendesk_mock_class, datadog_mock)
        self._test_bad_request_empty_field(self._anon_user, self._anon_fields, "email", zendesk_mock_class, datadog_mock)

    def test_bad_request_anon_user_invalid_email(self, zendesk_mock_class, datadog_mock):
        """Test a request from an anonymous user specifying an invalid `email`."""
        fields = self._anon_fields.copy()
        fields["email"] = "This is not a valid email address!"
        resp = self._build_and_run_request(self._anon_user, fields)
        self._assert_bad_request(resp, "email", zendesk_mock_class, datadog_mock)

    def test_bad_request_anon_user_no_subject(self, zendesk_mock_class, datadog_mock):
        """Test a request from an anonymous user not specifying `subject`."""
        self._test_bad_request_omit_field(self._anon_user, self._anon_fields, "subject", zendesk_mock_class, datadog_mock)
        self._test_bad_request_empty_field(self._anon_user, self._anon_fields, "subject", zendesk_mock_class, datadog_mock)

    def test_bad_request_anon_user_no_details(self, zendesk_mock_class, datadog_mock):
        """Test a request from an anonymous user not specifying `details`."""
        self._test_bad_request_omit_field(self._anon_user, self._anon_fields, "details", zendesk_mock_class, datadog_mock)
        self._test_bad_request_empty_field(self._anon_user, self._anon_fields, "details", zendesk_mock_class, datadog_mock)

    def test_valid_request_anon_user(self, zendesk_mock_class, datadog_mock):
        """
        Test a valid request from an anonymous user.

        The response should have a 200 (success) status code, and a ticket with
        the given information should have been submitted via the Zendesk API.
        """
        zendesk_mock_instance = zendesk_mock_class.return_value
        zendesk_mock_instance.create_ticket.return_value = 42
        self._test_success(self._anon_user, self._anon_fields)
        expected_zendesk_calls = [
            mock.call.create_ticket(
                {
                    "ticket": {
                        "recipient": "registration@example.com",
                        "requester": {"name": "Test User", "email": "test@edx.org"},
                        "subject": "a subject",
                        "comment": {"body": "some details"},
                        "tags": ["test_course", "test_issue", "LMS"]
                    }
                }
            ),
            mock.call.update_ticket(
                42,
                {
                    "ticket": {
                        "comment": {
                            "public": False,
                            "body":
                            "Additional information:\n\n"
                            "Client IP: 1.2.3.4\n"
                            "Host: test_server\n"
                            "Page: test_referer\n"
                            "Browser: test_user_agent"
                        }
                    }
                }
            )
        ]
        self.assertEqual(zendesk_mock_instance.mock_calls, expected_zendesk_calls)
        self._assert_datadog_called(datadog_mock, with_tags=True)

    @mock.patch("openedx.core.djangoapps.site_configuration.helpers.get_value", fake_get_value)
    def test_valid_request_anon_user_configuration_override(self, zendesk_mock_class, datadog_mock):
        """
        Test a valid request from an anonymous user to a mocked out site with configuration override

        The response should have a 200 (success) status code, and a ticket with
        the given information should have been submitted via the Zendesk API with the additional
        tag that will come from site configuration override.
        """
        zendesk_mock_instance = zendesk_mock_class.return_value
        zendesk_mock_instance.create_ticket.return_value = 42
        self._test_success(self._anon_user, self._anon_fields)
        expected_zendesk_calls = [
            mock.call.create_ticket(
                {
                    "ticket": {
                        "recipient": "no-reply@fakeuniversity.com",
                        "requester": {"name": "Test User", "email": "test@edx.org"},
                        "subject": "a subject",
                        "comment": {"body": "some details"},
                        "tags": ["test_course", "test_issue", "LMS", "whitelabel_fakeorg"]
                    }
                }
            ),
            mock.call.update_ticket(
                42,
                {
                    "ticket": {
                        "comment": {
                            "public": False,
                            "body":
                            "Additional information:\n\n"
                            "Client IP: 1.2.3.4\n"
                            "Host: test_server\n"
                            "Page: test_referer\n"
                            "Browser: test_user_agent"
                        }
                    }
                }
            )
        ]
        self.assertEqual(zendesk_mock_instance.mock_calls, expected_zendesk_calls)
        self._assert_datadog_called(datadog_mock, with_tags=True)

    def test_bad_request_auth_user_no_subject(self, zendesk_mock_class, datadog_mock):
        """Test a request from an authenticated user not specifying `subject`."""
        self._test_bad_request_omit_field(self._auth_user, self._auth_fields, "subject", zendesk_mock_class, datadog_mock)
        self._test_bad_request_empty_field(self._auth_user, self._auth_fields, "subject", zendesk_mock_class, datadog_mock)

    def test_bad_request_auth_user_no_details(self, zendesk_mock_class, datadog_mock):
        """Test a request from an authenticated user not specifying `details`."""
        self._test_bad_request_omit_field(self._auth_user, self._auth_fields, "details", zendesk_mock_class, datadog_mock)
        self._test_bad_request_empty_field(self._auth_user, self._auth_fields, "details", zendesk_mock_class, datadog_mock)

    def test_valid_request_auth_user(self, zendesk_mock_class, datadog_mock):
        """
        Test a valid request from an authenticated user.

        The response should have a 200 (success) status code, and a ticket with
        the given information should have been submitted via the Zendesk API.
        """
        zendesk_mock_instance = zendesk_mock_class.return_value
        zendesk_mock_instance.create_ticket.return_value = 42
        self._test_success(self._auth_user, self._auth_fields)
        expected_zendesk_calls = [
            mock.call.create_ticket(
                {
                    "ticket": {
                        "recipient": "registration@example.com",
                        "requester": {"name": "Test User", "email": "test@edx.org"},
                        "subject": "a subject",
                        "comment": {"body": "some details"},
                        "tags": ["LMS"]
                    }
                }
            ),
            mock.call.update_ticket(
                42,
                {
                    "ticket": {
                        "comment": {
                            "public": False,
                            "body":
                            "Additional information:\n\n"
                            "username: test\n"
                            "Client IP: 1.2.3.4\n"
                            "Host: test_server\n"
                            "Page: test_referer\n"
                            "Browser: test_user_agent"
                        }
                    }
                }
            )
        ]
        self.assertEqual(zendesk_mock_instance.mock_calls, expected_zendesk_calls)
        self._assert_datadog_called(datadog_mock, with_tags=False)

    def test_get_request(self, zendesk_mock_class, datadog_mock):
        """Test that a GET results in a 405 even with all required fields"""
        req = self._request_factory.get("/submit_feedback", data=self._anon_fields)
        req.user = self._anon_user
        resp = views.submit_feedback(req)
        self.assertEqual(resp.status_code, 405)
        self.assertIn("Allow", resp)
        self.assertEqual(resp["Allow"], "POST")
        # There should be absolutely no interaction with Zendesk
        self.assertFalse(zendesk_mock_class.mock_calls)
        self.assertFalse(datadog_mock.mock_calls)

    def test_zendesk_error_on_create(self, zendesk_mock_class, datadog_mock):
        """
        Test Zendesk returning an error on ticket creation.

        We should return a 500 error with no body
        """
        err = ZendeskError(msg="", error_code=404)
        zendesk_mock_instance = zendesk_mock_class.return_value
        zendesk_mock_instance.create_ticket.side_effect = err
        resp = self._build_and_run_request(self._anon_user, self._anon_fields)
        self.assertEqual(resp.status_code, 500)
        self.assertFalse(resp.content)
        self._assert_datadog_called(datadog_mock, with_tags=True)

    def test_zendesk_error_on_update(self, zendesk_mock_class, datadog_mock):
        """
        Test for Zendesk returning an error on ticket update.

        If Zendesk returns any error on ticket update, we return a 200 to the
        browser because the update contains additional information that is not
        necessary for the user to have submitted their feedback.
        """
        err = ZendeskError(msg="", error_code=500)
        zendesk_mock_instance = zendesk_mock_class.return_value
        zendesk_mock_instance.update_ticket.side_effect = err
        resp = self._build_and_run_request(self._anon_user, self._anon_fields)
        self.assertEqual(resp.status_code, 200)
        self._assert_datadog_called(datadog_mock, with_tags=True)

    @mock.patch.dict("django.conf.settings.FEATURES", {"ENABLE_FEEDBACK_SUBMISSION": False})
    def test_not_enabled(self, zendesk_mock_class, datadog_mock):
        """
        Test for Zendesk submission not enabled in `settings`.

        We should raise Http404.
        """
        with self.assertRaises(Http404):
            self._build_and_run_request(self._anon_user, self._anon_fields)

    def test_zendesk_not_configured(self, zendesk_mock_class, datadog_mock):
        """
        Test for Zendesk not fully configured in `settings`.

        For each required configuration parameter, test that setting it to
        `None` causes an otherwise valid request to return a 500 error.
        """
        def test_case(missing_config):
            with mock.patch(missing_config, None):
                with self.assertRaises(Exception):
                    self._build_and_run_request(self._anon_user, self._anon_fields)

        test_case("django.conf.settings.ZENDESK_URL")
        test_case("django.conf.settings.ZENDESK_USER")
        test_case("django.conf.settings.ZENDESK_API_KEY")

    @mock.patch("openedx.core.djangoapps.site_configuration.helpers.get_value", fake_support_backend_values)
    def test_valid_request_over_email(self, zendesk_mock_class, datadog_mock):  # pylint: disable=unused-argument
        with mock.patch("util.views.send_mail") as patched_send_email:
            resp = self._build_and_run_request(self._anon_user, self._anon_fields)
            self.assertEqual(patched_send_email.call_count, 1)
            self.assertIn(self._anon_fields["email"], str(patched_send_email.call_args))
        self.assertEqual(resp.status_code, 200)

    @mock.patch("openedx.core.djangoapps.site_configuration.helpers.get_value", fake_support_backend_values)
    def test_exception_request_over_email(self, zendesk_mock_class, datadog_mock):  # pylint: disable=unused-argument
        with mock.patch("util.views.send_mail", side_effect=SMTPException) as patched_send_email:
            resp = self._build_and_run_request(self._anon_user, self._anon_fields)
            self.assertEqual(patched_send_email.call_count, 1)
            self.assertIn(self._anon_fields["email"], str(patched_send_email.call_args))
        self.assertEqual(resp.status_code, 500)<|MERGE_RESOLUTION|>--- conflicted
+++ resolved
@@ -13,8 +13,6 @@
 import mock
 
 from student.tests.test_configuration_overrides import fake_get_value
-<<<<<<< HEAD
-=======
 
 
 def fake_support_backend_values(name, default=None):  # pylint: disable=unused-argument
@@ -26,7 +24,6 @@
         "email_from_address": "support_from@example.com",
     }
     return config_dict[name]
->>>>>>> 596a44c3
 
 
 @mock.patch.dict("django.conf.settings.FEATURES", {"ENABLE_FEEDBACK_SUBMISSION": True})
