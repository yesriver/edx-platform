/**
 * XBlockContainerPage is used to display Studio's container page for an xblock which has children.
 * This page allows the user to understand and manipulate the xblock and its children.
 */
define(['jquery', 'underscore', 'backbone', 'gettext', 'js/views/pages/base_page',
    'common/js/components/utils/view_utils', 'js/views/container', 'js/views/xblock',
    'js/views/components/add_xblock', 'js/views/modals/edit_xblock', 'js/views/modals/move_xblock_modal',
    'js/models/xblock_info', 'js/views/xblock_string_field_editor', 'js/views/xblock_access_editor',
<<<<<<< HEAD
    'js/views/pages/container_subviews', 'js/views/unit_outline', 'js/views/utils/xblock_utils',
    'common/js/components/views/feedback_notification', 'common/js/components/views/feedback_prompt',
],
function($, _, Backbone, gettext, BasePage, ViewUtils, ContainerView, XBlockView, AddXBlockComponent,
    EditXBlockModal, MoveXBlockModal, XBlockInfo, XBlockStringFieldEditor, XBlockAccessEditor,
    ContainerSubviews, UnitOutlineView, XBlockUtils, NotificationView, PromptView) {
    'use strict';

    var XBlockContainerPage = BasePage.extend({
        // takes XBlockInfo as a model

        events: {
            'click .edit-button': 'editXBlock',
            'click .access-button': 'editVisibilitySettings',
            'click .duplicate-button': 'duplicateXBlock',
            'click .copy-button': 'copyXBlock',
            'click .move-button': 'showMoveXBlockModal',
            'click .delete-button': 'deleteXBlock',
            'click .show-actions-menu-button': 'showXBlockActionsMenu',
            'click .new-component-button': 'scrollToNewComponentButtons',
            'click .paste-component-button': 'pasteComponent',
            'change .header-library-checkbox': 'toggleLibraryComponent'
        },

        options: {
            collapsedClass: 'is-collapsed',
            canEdit: true, // If not specified, assume user has permission to make changes
            clipboardData: { content: null },
        },

        view: 'container_preview',

        defaultViewClass: ContainerView,

        // Overridable by subclasses-- determines whether the XBlock component
        // addition menu is added on initialization. You may set this to false
        // if your subclass handles it.
        components_on_init: true,

        initialize: function(options) {
            BasePage.prototype.initialize.call(this, options);
            this.viewClass = options.viewClass || this.defaultViewClass;
            this.isLibraryPage = (this.model.attributes.category === 'library');
            this.isLibrarySourced = (this.model.attributes.category === 'library_sourced');
            this.nameEditor = new XBlockStringFieldEditor({
                el: this.$('.wrapper-xblock-field'),
                model: this.model
            });
            this.nameEditor.render();
            if (!this.isLibraryPage) {
                this.accessEditor = new XBlockAccessEditor({
                    el: this.$('.wrapper-xblock-field')
=======
    'js/views/pages/container_subviews', 'js/views/unit_outline', 'js/views/utils/xblock_utils', 'js/utils/module'],
    function($, _, Backbone, gettext, BasePage, ViewUtils, ContainerView, XBlockView, AddXBlockComponent,
          EditXBlockModal, MoveXBlockModal, XBlockInfo, XBlockStringFieldEditor, XBlockAccessEditor,
          ContainerSubviews, UnitOutlineView, XBlockUtils, ModuleUtils) {
        'use strict';
        var XBlockContainerPage = BasePage.extend({
            // takes XBlockInfo as a model

            events: {
                'click .edit-button': 'editXBlock',
                'click .access-button': 'editVisibilitySettings',
                'click .duplicate-button': 'duplicateXBlock',
                'click .move-button': 'showMoveXBlockModal',
                'click .delete-button': 'deleteXBlock',
                'click .save-button': 'saveSelectedLibraryComponents',
                'click .new-component-button': 'scrollToNewComponentButtons',
                'change .header-library-checkbox': 'toggleLibraryComponent'
            },

            options: {
                collapsedClass: 'is-collapsed',
                canEdit: true // If not specified, assume user has permission to make changes
            },

            view: 'container_preview',


            defaultViewClass: ContainerView,

            // Overridable by subclasses-- determines whether the XBlock component
            // addition menu is added on initialization. You may set this to false
            // if your subclass handles it.
            components_on_init: true,

            initialize: function(options) {
                BasePage.prototype.initialize.call(this, options);
                this.viewClass = options.viewClass || this.defaultViewClass;
                this.isLibraryPage = (this.model.attributes.category === 'library');
                this.isLibrarySourced = (this.model.attributes.category === 'library_sourced');
                this.nameEditor = new XBlockStringFieldEditor({
                    el: this.$('.wrapper-xblock-field'),
                    model: this.model
>>>>>>> 0fc5ebfc
                });
                this.accessEditor.render();
            }
            if (this.options.action === 'new') {
                this.nameEditor.$('.xblock-field-value-edit').click();
            }
            this.xblockView = this.getXBlockView();
            this.messageView = new ContainerSubviews.MessageView({
                el: this.$('.container-message'),
                model: this.model
            });
            this.messageView.render();
            // Display access message on units and split test components
            if (!this.isLibraryPage) {
                this.containerAccessView = new ContainerSubviews.ContainerAccess({
                    el: this.$('.container-access'),
                    model: this.model
                });
                this.containerAccessView.render();

                this.xblockPublisher = new ContainerSubviews.Publisher({
                    el: this.$('#publish-unit'),
                    model: this.model,
                    // When "Discard Changes" is clicked, the whole page must be re-rendered.
                    renderPage: this.render
                });
                this.xblockPublisher.render();

                this.publishHistory = new ContainerSubviews.PublishHistory({
                    el: this.$('#publish-history'),
                    model: this.model
                });
                this.publishHistory.render();

                this.viewLiveActions = new ContainerSubviews.ViewLiveButtonController({
                    el: this.$('.nav-actions'),
                    model: this.model
                });
                this.viewLiveActions.render();

<<<<<<< HEAD
                this.unitOutlineView = new UnitOutlineView({
                    el: this.$('.wrapper-unit-overview'),
                    model: this.model
                });
                this.unitOutlineView.render();
=======
                    this.unitOutlineView = new UnitOutlineView({
                        el: this.$('.wrapper-unit-overview'),
                        model: this.model
                    });
                    this.unitOutlineView.render();
                }
                if (this.isLibrarySourced) {
                    this.selectedLibraryComponents = [];
                    this.storedSelectedLibraryComponents = [];
                    this.getSelectedLibraryComponents();
                }
>>>>>>> 0fc5ebfc

            }
            if (this.isLibrarySourced) {
                this.selectedLibraryComponents = [];
                this.storedSelectedLibraryComponents = [];
                this.getSelectedLibraryComponents();
            }

            this.listenTo(Backbone, 'move:onXBlockMoved', this.onXBlockMoved);
            this.clipboardBroadcastChannel = new BroadcastChannel("studio_clipboard_channel");
        },

        getViewParameters: function() {
            return {
                el: this.$('.wrapper-xblock'),
                model: this.model,
                view: this.view
            };
        },

        getXBlockView: function() {
            return new this.viewClass(this.getViewParameters());
        },

        render: function(options) {
            var self = this,
                xblockView = this.xblockView,
                loadingElement = this.$('.ui-loading'),
                unitLocationTree = this.$('.unit-location'),
                hiddenCss = 'is-hidden';

            loadingElement.removeClass(hiddenCss);

            // Hide both blocks until we know which one to show
            xblockView.$el.addClass(hiddenCss);

            // Render the xblock
            xblockView.render({
                done: function() {
                    // Show the xblock and hide the loading indicator
                    xblockView.$el.removeClass(hiddenCss);
                    loadingElement.addClass(hiddenCss);

                    // Notify the runtime that the page has been successfully shown
                    xblockView.notifyRuntime('page-shown', self);

                    if (self.components_on_init) {
                        // Render the add buttons. Paged containers should do this on their own.
                        self.renderAddXBlockComponents();
                    }

                    // Refresh the views now that the xblock is visible
                    self.onXBlockRefresh(xblockView);
                    unitLocationTree.removeClass(hiddenCss);

                    // Re-enable Backbone events for any updated DOM elements
                    self.delegateEvents();

                    // Show/hide the paste button
                    if (!self.isLibraryPage) {
                        self.initializePasteButton();
                    }
                },
                block_added: options && options.block_added
            });
        },

        findXBlockElement: function(target) {
            return $(target).closest('.studio-xblock-wrapper');
        },

        getURLRoot: function() {
            return this.xblockView.model.urlRoot;
        },

        onXBlockRefresh: function(xblockView, block_added, is_duplicate) {
            this.xblockView.refresh(xblockView, block_added, is_duplicate);
            // Update publish and last modified information from the server.
            this.model.fetch();
        },

        renderAddXBlockComponents: function() {
            var self = this;
            if (self.options.canEdit) {
                this.$('.add-xblock-component').each(function(index, element) {
                    var component = new AddXBlockComponent({
                        el: element,
                        createComponent: _.bind(self.createComponent, self),
                        collection: self.options.templates
                    });
                    component.render();
                });
            } else {
                this.$('.add-xblock-component').remove();
            }
        },

        initializePasteButton() {
            if (this.options.canEdit) {
                // We should have the user's clipboard status.
                const data = this.options.clipboardData;
                this.refreshPasteButton(data);
                // Refresh the status when something is copied on another tab:
                this.clipboardBroadcastChannel.onmessage = (event) => { this.refreshPasteButton(event.data); };
            } else {
                this.$(".paste-component").hide();
            }
        },

        /**
         * Given the latest information about the user's clipboard, hide or show the Paste button as appropriate.
         */
        refreshPasteButton(data) {
            // 'data' is the same data returned by the "get clipboard status" API endpoint
            // i.e. /api/content-staging/v1/clipboard/
            if (this.options.canEdit && data.content) {
                if (["vertical", "sequential", "chapter", "course"].includes(data.content.block_type)) {
                    // This is not suitable for pasting into a unit.
                    this.$(".paste-component").hide();
                } else if (data.content.status === "expired") {
                    // This has expired and can no longer be pasted.
                    this.$(".paste-component").hide();
                } else {
                    // The thing in the clipboard can be pasted into this unit:
                    const detailsPopupEl = this.$(".clipboard-details-popup")[0];
                    detailsPopupEl.querySelector(".detail-block-name").innerText = data.content.display_name;
                    detailsPopupEl.querySelector(".detail-block-type").innerText = data.content.block_type_display;
                    detailsPopupEl.querySelector(".detail-course-name").innerText = data.source_context_title;
                    if (data.source_edit_url) {
                        detailsPopupEl.setAttribute("href", data.source_edit_url);
                        detailsPopupEl.classList.remove("no-edit-link");
                    } else {
                        detailsPopupEl.setAttribute("href", "#");
                        detailsPopupEl.classList.add("no-edit-link");
                    }
                    this.$(".paste-component").show();
                }
            } else {
                this.$(".paste-component").hide();
            }
        },

        /** The user has clicked on the "Paste Component button" */
        pasteComponent(event) {
            event.preventDefault();
            // Get the ID of the container (usually a unit/vertical) that we're pasting into:
            const parentElement = this.findXBlockElement(event.target);
            const parentLocator = parentElement.data('locator');
            // Create a placeholder XBlock while we're pasting:
            const $placeholderEl = $(this.createPlaceholderElement());
            const addComponentsPanel = $(event.target).closest('.paste-component').prev();
            const listPanel = addComponentsPanel.prev();
            const scrollOffset = ViewUtils.getScrollOffset(addComponentsPanel);
            const placeholderElement = $placeholderEl.appendTo(listPanel);

            // Start showing a "Pasting" notification:
            ViewUtils.runOperationShowingMessage(gettext('Pasting'), () => {
                return $.postJSON(this.getURLRoot() + '/', {
                    parent_locator: parentLocator,
                    staged_content: "clipboard",
                }).then((data) => {
                    this.onNewXBlock(placeholderElement, scrollOffset, false, data);
                    return data;
                }).fail(() => {
                    // Remove the placeholder if the paste failed
                    placeholderElement.remove();
                });
<<<<<<< HEAD
            }).done((data) => {
                const {
                    conflicting_files: conflictingFiles,
                    error_files: errorFiles,
                    new_files: newFiles,
                } = data.static_file_notices;

                const notices = [];
                if (errorFiles.length) {
                    notices.push((next) => new PromptView.Error({
                        title: gettext("Some errors occurred"),
                        message: (
                            gettext("The following required files could not be added to the course:") +
                            " " + errorFiles.join(", ")
                        ),
                        actions: {primary: {text: gettext("OK"), click: (x) => { x.hide(); next(); }}},
                    }));
=======
            },

            getSelectedLibraryComponents: function() {
              var self = this;
              var locator = this.$el.find('.studio-xblock-wrapper').data('locator');
              $.getJSON(
                  ModuleUtils.getUpdateUrl(locator) + '/handler/get_block_ids',
                  function(data) {
                      self.selectedLibraryComponents = Array.from(data.source_block_ids);
                      self.storedSelectedLibraryComponents = Array.from(data.source_block_ids);
                  }
              );
            },

            saveSelectedLibraryComponents: function(e) {
              var self = this;
              var locator = this.$el.find('.studio-xblock-wrapper').data('locator');
              e.preventDefault();
              $.postJSON(
                  ModuleUtils.getUpdateUrl(locator) + '/handler/submit_studio_edits',
                  {values: {source_block_ids: self.storedSelectedLibraryComponents}},
                  function() {
                      self.selectedLibraryComponents = Array.from(self.storedSelectedLibraryComponents);
                      self.toggleSaveButton();
                  }
              );
            },

            toggleLibraryComponent: function(event) {
              var componentId = $(event.target).closest('.studio-xblock-wrapper').data('locator');
              var storeIndex = this.storedSelectedLibraryComponents.indexOf(componentId);
              if (storeIndex > -1) {
                this.storedSelectedLibraryComponents.splice(storeIndex, 1);
                this.toggleSaveButton();
              } else {
                this.storedSelectedLibraryComponents.push(componentId);
                this.toggleSaveButton();
              }
            },

            toggleSaveButton: function() {
              var $saveButton = $('.nav-actions .save-button');
              if (JSON.stringify(this.selectedLibraryComponents.sort()) === JSON.stringify(this.storedSelectedLibraryComponents.sort())) {
                $saveButton.addClass('is-hidden');
                window.removeEventListener('beforeunload', this.onBeforePageUnloadCallback);
              } else {
                $saveButton.removeClass('is-hidden');
                window.addEventListener('beforeunload', this.onBeforePageUnloadCallback);
              }
            },

            onBeforePageUnloadCallback: function (event) {
              event.preventDefault();
              event.returnValue = '';
            },

            onDelete: function(xblockElement) {
                // get the parent so we can remove this component from its parent.
                var xblockView = this.xblockView,
                    parent = this.findXBlockElement(xblockElement.parent());
                xblockElement.remove();

                // Inform the runtime that the child has been deleted in case
                // other views are listening to deletion events.
                xblockView.acknowledgeXBlockDeletion(parent.data('locator'));

                // Update publish and last modified information from the server.
                this.model.fetch();
            },

            /*
            After move operation is complete, updates the xblock information from server .
             */
            onXBlockMoved: function() {
                this.model.fetch();
            },

            onNewXBlock: function(xblockElement, scrollOffset, is_duplicate, data) {
                var useNewTextEditor = this.$('.xblock-header-primary').attr("use-new-editor-text"),
                useNewVideoEditor = this.$('.xblock-header-primary').attr("use-new-editor-video"),
                useNewProblemEditor = this.$('.xblock-header-primary').attr("use-new-editor-problem");

                //find the block type in the locator if availible
                if(data.hasOwnProperty('locator')){
                    var matchBlockTypeFromLocator = /\@(.*?)\+/;
                    var blockType = data.locator.match(matchBlockTypeFromLocator);
>>>>>>> 0fc5ebfc
                }
                if (conflictingFiles.length) {
                    notices.push((next) => new PromptView.Warning({
                        title: gettext("You may need to update a file(s) manually"),
                        message: (
                            gettext(
                                "The following files already exist in this course but don't match the " +
                                "version used by the component you pasted:"
                            ) + " " + conflictingFiles.join(", ")
                        ),
                        actions: {primary: {text: gettext("OK"), click: (x) => { x.hide(); next(); }}},
                    }));
                }
                if (newFiles.length) {
                    notices.push(() => new NotificationView.Confirmation({
                        title: gettext("New files were added to this course's Files & Uploads"),
                        message: (
                            gettext("The following required files were imported to this course:") +
                            " "  + newFiles.join(", ")
                        ),
                        closeIcon: true,
                    }));
                }
                if (notices.length) {
                    // Show the notices, one at a time:
                    const showNext = () => {
                        const view = notices.shift()(showNext);
                        view.show();
                    }
                    // Delay to avoid conflict with the "Pasting..." notification.
                    setTimeout(showNext, 1250);
                }
            });
        },

        editXBlock: function(event, options) {
            event.preventDefault();

            if (!options || options.view !== 'visibility_view') {
                const primaryHeader = $(event.target).closest('.xblock-header-primary');

                var useNewTextEditor = primaryHeader.attr('use-new-editor-text'),
                    useNewVideoEditor = primaryHeader.attr('use-new-editor-video'),
                    useNewProblemEditor = primaryHeader.attr('use-new-editor-problem'),
                    blockType = primaryHeader.attr('data-block-type');

                if((useNewTextEditor === 'True' && blockType === 'html')
                        || (useNewVideoEditor === 'True' && blockType === 'video')
                        || (useNewProblemEditor === 'True' && blockType === 'problem')
                ) {
                    var destinationUrl = primaryHeader.attr('authoring_MFE_base_url') + '/' + blockType + '/' + encodeURI(primaryHeader.attr('data-usage-id'));
                    window.location.href = destinationUrl;
                    return;
                }
            }

            var xblockElement = this.findXBlockElement(event.target),
                self = this,
                modal = new EditXBlockModal(options);

            modal.edit(xblockElement, this.model, {
                readOnlyView: !this.options.canEdit,
                refresh: function() {
                    self.refreshXBlock(xblockElement, false);
                }
            });
        },

        /**
         * If the new "Actions" menu is enabled, most XBlock actions like
         * Duplicate, Move, Delete, Manage Access, etc. are moved into this
         * menu. For this event, we just toggle displaying the menu.
         * @param {*} event
         */
        showXBlockActionsMenu: function(event) {
            const showActionsButton = event.currentTarget;
            const subMenu = showActionsButton.parentElement.querySelector('.wrapper-nav-sub');
            // Code in 'base.js' normally handles toggling these dropdowns but since this one is
            // not present yet during the domReady event, we have to handle displaying it ourselves.
            subMenu.classList.toggle('is-shown');
            // if propagation is not stopped, the event will bubble up to the
            // body element, which will close the dropdown.
            event.stopPropagation();
        },

        editVisibilitySettings: function(event) {
            this.editXBlock(event, {
                view: 'visibility_view',
                // Translators: "title" is the name of the current component or unit being edited.
                titleFormat: gettext('Editing access for: {title}'),
                viewSpecificClasses: '',
                modalSize: 'med'
            });
        },

        duplicateXBlock: function(event) {
            event.preventDefault();
            this.duplicateComponent(this.findXBlockElement(event.target));
        },

        showMoveXBlockModal: function(event) {
            var xblockElement = this.findXBlockElement(event.target),
                parentXBlockElement = xblockElement.parents('.studio-xblock-wrapper'),
                modal = new MoveXBlockModal({
                    sourceXBlockInfo: XBlockUtils.findXBlockInfo(xblockElement, this.model),
                    sourceParentXBlockInfo: XBlockUtils.findXBlockInfo(parentXBlockElement, this.model),
                    XBlockURLRoot: this.getURLRoot(),
                    outlineURL: this.options.outlineURL
                });

            event.preventDefault();
            modal.show();
        },

        deleteXBlock: function(event) {
            event.preventDefault();
            this.deleteComponent(this.findXBlockElement(event.target));
        },

        createPlaceholderElement: function() {
            return $('<div/>', {class: 'studio-xblock-wrapper'});
        },

        createComponent: function(template, target) {
            // A placeholder element is created in the correct location for the new xblock
            // and then onNewXBlock will replace it with a rendering of the xblock. Note that
            // for xblocks that can't be replaced inline, the entire parent will be refreshed.
            var parentElement = this.findXBlockElement(target),
                parentLocator = parentElement.data('locator'),
                buttonPanel = target.closest('.add-xblock-component'),
                listPanel = buttonPanel.prev(),
                scrollOffset = ViewUtils.getScrollOffset(buttonPanel),
                $placeholderEl = $(this.createPlaceholderElement()),
                requestData = _.extend(template, {
                    parent_locator: parentLocator
                }),
                placeholderElement;
            placeholderElement = $placeholderEl.appendTo(listPanel);
            return $.postJSON(this.getURLRoot() + '/', requestData,
                _.bind(this.onNewXBlock, this, placeholderElement, scrollOffset, false))
                .fail(function() {
                    // Remove the placeholder if the update failed
                    placeholderElement.remove();
                });
        },

        copyXBlock: function(event) {
            event.preventDefault();
            const clipboardEndpoint = "/api/content-staging/v1/clipboard/";
            const element = this.findXBlockElement(event.target);
            const usageKeyToCopy = element.data('locator');
            // Start showing a "Copying" notification:
            ViewUtils.runOperationShowingMessage(gettext('Copying'), () => {
                return $.postJSON(
                    clipboardEndpoint,
                    { usage_key: usageKeyToCopy },
                ).then((data) => {
                    const status = data.content?.status;
                    if (status === "ready") {
                        // The XBlock has been copied and is ready to use.
                        this.refreshPasteButton(data); // Update our UI
                        this.clipboardBroadcastChannel.postMessage(data); // And notify any other open tabs
                        return data;
                    } else if (status === "loading") {
                        // The clipboard is being loaded asynchonously.
                        // Poll the endpoint until the copying process is complete:
                        const deferred = $.Deferred();
                        const checkStatus = () => {
                            $.getJSON(clipboardEndpoint, (pollData) => {
                                const newStatus = pollData.content?.status;
                                if (newStatus === "ready") {
                                    this.refreshPasteButton(data);
                                    this.clipboardBroadcastChannel.postMessage(pollData);
                                    deferred.resolve(pollData);
                                } else if (newStatus === "loading") {
                                    setTimeout(checkStatus, 1_000);
                                } else {
                                    deferred.reject();
                                    throw new Error(`Unexpected clipboard status "${newStatus}" in successful API response.`);
                                }
                            })
                        }
                        setTimeout(checkStatus, 1_000);
                        return deferred;
                    } else {
                        throw new Error(`Unexpected clipboard status "${status}" in successful API response.`);
                    }
                });
            });
        },

        duplicateComponent: function(xblockElement) {
            // A placeholder element is created in the correct location for the duplicate xblock
            // and then onNewXBlock will replace it with a rendering of the xblock. Note that
            // for xblocks that can't be replaced inline, the entire parent will be refreshed.
            var self = this,
                parentElement = self.findXBlockElement(xblockElement.parent()),
                scrollOffset = ViewUtils.getScrollOffset(xblockElement),
                $placeholderEl = $(self.createPlaceholderElement()),
                placeholderElement;

            placeholderElement = $placeholderEl.insertAfter(xblockElement);
            XBlockUtils.duplicateXBlock(xblockElement, parentElement)
                .done(function(data) {
                    self.onNewXBlock(placeholderElement, scrollOffset, true, data);
                })
                .fail(function() {
                    // Remove the placeholder if the update failed
                    placeholderElement.remove();
                });
        },

        deleteComponent: function(xblockElement) {
            var self = this,
                xblockInfo = new XBlockInfo({
                    id: xblockElement.data('locator')
                });
            XBlockUtils.deleteXBlock(xblockInfo).done(function() {
                self.onDelete(xblockElement);
            });
        },

        getSelectedLibraryComponents: function() {
            var self = this;
            var locator = this.$el.find('.studio-xblock-wrapper').data('locator');
            $.getJSON(
                ModuleUtils.getUpdateUrl(locator) + '/handler/get_block_ids',
                function(data) {
                    self.selectedLibraryComponents = Array.from(data.source_block_ids);
                    self.storedSelectedLibraryComponents = Array.from(data.source_block_ids);
                }
            );
        },

        saveSelectedLibraryComponents: function(e) {
            var self = this;
            var locator = this.$el.find('.studio-xblock-wrapper').data('locator');
            e.preventDefault();
            $.postJSON(
                ModuleUtils.getUpdateUrl(locator) + '/handler/submit_studio_edits',
                {values: {source_block_ids: self.storedSelectedLibraryComponents}},
                function() {
                    self.selectedLibraryComponents = Array.from(self.storedSelectedLibraryComponents);
                    self.toggleSaveButton();
                }
            );
        },

        toggleLibraryComponent: function(event) {
            var componentId = $(event.target).closest('.studio-xblock-wrapper').data('locator');
            var storeIndex = this.storedSelectedLibraryComponents.indexOf(componentId);
            if (storeIndex > -1) {
              this.storedSelectedLibraryComponents.splice(storeIndex, 1);
              this.toggleSaveButton();
            } else {
              this.storedSelectedLibraryComponents.push(componentId);
              this.toggleSaveButton();
            }
        },

        toggleSaveButton: function() {
            var $saveButton = $('.nav-actions .save-button');
            if (JSON.stringify(this.selectedLibraryComponents.sort()) === JSON.stringify(this.storedSelectedLibraryComponents.sort())) {
              $saveButton.addClass('is-hidden');
              window.removeEventListener('beforeunload', this.onBeforePageUnloadCallback);
            } else {
              $saveButton.removeClass('is-hidden');
              window.addEventListener('beforeunload', this.onBeforePageUnloadCallback);
            }
        },

        onBeforePageUnloadCallback: function (event) {
            event.preventDefault();
            event.returnValue = '';
        },

        onDelete: function(xblockElement) {
            // get the parent so we can remove this component from its parent.
            var xblockView = this.xblockView,
                parent = this.findXBlockElement(xblockElement.parent());
            xblockElement.remove();

            // Inform the runtime that the child has been deleted in case
            // other views are listening to deletion events.
            xblockView.acknowledgeXBlockDeletion(parent.data('locator'));

            // Update publish and last modified information from the server.
            this.model.fetch();
        },

        /*
         * After move operation is complete, updates the xblock information from server .
         */
        onXBlockMoved: function() {
            this.model.fetch();
        },

        onNewXBlock: function(xblockElement, scrollOffset, is_duplicate, data) {
            var useNewTextEditor = this.$('.xblock-header-primary').attr('use-new-editor-text'),
                useNewVideoEditor = this.$('.xblock-header-primary').attr('use-new-editor-video'),
                useVideoGalleryFlow = this.$('.xblock-header-primary').attr("use-video-gallery-flow"),
                useNewProblemEditor = this.$('.xblock-header-primary').attr('use-new-editor-problem');

            // find the block type in the locator if availible
            if(data.hasOwnProperty('locator')) {
                var matchBlockTypeFromLocator = /\@(.*?)\+/;
                var blockType = data.locator.match(matchBlockTypeFromLocator);
            }
            if((useNewTextEditor === 'True' && blockType.includes('html'))
                    || (useNewVideoEditor === 'True' && blockType.includes('video'))
                    || (useNewProblemEditor === 'True' && blockType.includes('problem'))
            ){
                var destinationUrl;
                if (useVideoGalleryFlow === "True" && blockType.includes("video")) {
                    destinationUrl = this.$('.xblock-header-primary').attr("authoring_MFE_base_url") + '/course-videos/' + encodeURI(data.locator);
                }
                else {
                    destinationUrl = this.$('.xblock-header-primary').attr("authoring_MFE_base_url") + '/' + blockType[1] + '/' + encodeURI(data.locator);
                }
                window.location.href = destinationUrl;
                return;
            }
            ViewUtils.setScrollOffset(xblockElement, scrollOffset);
            xblockElement.data('locator', data.locator);
            return this.refreshXBlock(xblockElement, true, is_duplicate);
        },

        /**
         * Refreshes the specified xblock's display. If the xblock is an inline child of a
         * reorderable container then the element will be refreshed inline. If not, then the
         * parent container will be refreshed instead.
         * @param element An element representing the xblock to be refreshed.
         * @param block_added Flag to indicate that new block has been just added.
         */
        refreshXBlock: function(element, block_added, is_duplicate) {
            var xblockElement = this.findXBlockElement(element),
                parentElement = xblockElement.parent(),
                rootLocator = this.xblockView.model.id;
            if (xblockElement.length === 0 || xblockElement.data('locator') === rootLocator) {
                this.render({refresh: true, block_added: block_added});
            } else if (parentElement.hasClass('reorderable-container')) {
                this.refreshChildXBlock(xblockElement, block_added, is_duplicate);
            } else {
                this.refreshXBlock(this.findXBlockElement(parentElement));
            }
        },

        /**
         * Refresh an xblock element inline on the page, using the specified xblockInfo.
         * Note that the element is removed and replaced with the newly rendered xblock.
         * @param xblockElement The xblock element to be refreshed.
         * @param block_added Specifies if a block has been added, rather than just needs
         * refreshing.
         * @returns {jQuery promise} A promise representing the complete operation.
         */
        refreshChildXBlock: function(xblockElement, block_added, is_duplicate) {
            var self = this,
                xblockInfo,
                TemporaryXBlockView,
                temporaryView;
            xblockInfo = new XBlockInfo({
                id: xblockElement.data('locator')
            });
            // There is only one Backbone view created on the container page, which is
            // for the container xblock itself. Any child xblocks rendered inside the
            // container do not get a Backbone view. Thus, create a temporary view
            // to render the content, and then replace the original element with the result.
            TemporaryXBlockView = XBlockView.extend({
                updateHtml: function(element, html) {
                    // Replace the element with the new HTML content, rather than adding
                    // it as child elements.
                    this.$el = $(html).replaceAll(element); // xss-lint: disable=javascript-jquery-insertion
                }
            });
            temporaryView = new TemporaryXBlockView({
                model: xblockInfo,
                view: self.xblockView.new_child_view,
                el: xblockElement
            });
            return temporaryView.render({
                success: function() {
                    self.onXBlockRefresh(temporaryView, block_added, is_duplicate);
                    temporaryView.unbind(); // Remove the temporary view
                },
                initRuntimeData: this
            });
        },

        scrollToNewComponentButtons: function(event) {
            event.preventDefault();
            $.scrollTo(this.$('.add-xblock-component'), {duration: 250});
        }
    });

    return XBlockContainerPage;
}); // end define();<|MERGE_RESOLUTION|>--- conflicted
+++ resolved
@@ -6,7 +6,6 @@
     'common/js/components/utils/view_utils', 'js/views/container', 'js/views/xblock',
     'js/views/components/add_xblock', 'js/views/modals/edit_xblock', 'js/views/modals/move_xblock_modal',
     'js/models/xblock_info', 'js/views/xblock_string_field_editor', 'js/views/xblock_access_editor',
-<<<<<<< HEAD
     'js/views/pages/container_subviews', 'js/views/unit_outline', 'js/views/utils/xblock_utils',
     'common/js/components/views/feedback_notification', 'common/js/components/views/feedback_prompt',
 ],
@@ -27,6 +26,7 @@
             'click .delete-button': 'deleteXBlock',
             'click .show-actions-menu-button': 'showXBlockActionsMenu',
             'click .new-component-button': 'scrollToNewComponentButtons',
+            'click .save-button': 'saveSelectedLibraryComponents',
             'click .paste-component-button': 'pasteComponent',
             'change .header-library-checkbox': 'toggleLibraryComponent'
         },
@@ -59,50 +59,6 @@
             if (!this.isLibraryPage) {
                 this.accessEditor = new XBlockAccessEditor({
                     el: this.$('.wrapper-xblock-field')
-=======
-    'js/views/pages/container_subviews', 'js/views/unit_outline', 'js/views/utils/xblock_utils', 'js/utils/module'],
-    function($, _, Backbone, gettext, BasePage, ViewUtils, ContainerView, XBlockView, AddXBlockComponent,
-          EditXBlockModal, MoveXBlockModal, XBlockInfo, XBlockStringFieldEditor, XBlockAccessEditor,
-          ContainerSubviews, UnitOutlineView, XBlockUtils, ModuleUtils) {
-        'use strict';
-        var XBlockContainerPage = BasePage.extend({
-            // takes XBlockInfo as a model
-
-            events: {
-                'click .edit-button': 'editXBlock',
-                'click .access-button': 'editVisibilitySettings',
-                'click .duplicate-button': 'duplicateXBlock',
-                'click .move-button': 'showMoveXBlockModal',
-                'click .delete-button': 'deleteXBlock',
-                'click .save-button': 'saveSelectedLibraryComponents',
-                'click .new-component-button': 'scrollToNewComponentButtons',
-                'change .header-library-checkbox': 'toggleLibraryComponent'
-            },
-
-            options: {
-                collapsedClass: 'is-collapsed',
-                canEdit: true // If not specified, assume user has permission to make changes
-            },
-
-            view: 'container_preview',
-
-
-            defaultViewClass: ContainerView,
-
-            // Overridable by subclasses-- determines whether the XBlock component
-            // addition menu is added on initialization. You may set this to false
-            // if your subclass handles it.
-            components_on_init: true,
-
-            initialize: function(options) {
-                BasePage.prototype.initialize.call(this, options);
-                this.viewClass = options.viewClass || this.defaultViewClass;
-                this.isLibraryPage = (this.model.attributes.category === 'library');
-                this.isLibrarySourced = (this.model.attributes.category === 'library_sourced');
-                this.nameEditor = new XBlockStringFieldEditor({
-                    el: this.$('.wrapper-xblock-field'),
-                    model: this.model
->>>>>>> 0fc5ebfc
                 });
                 this.accessEditor.render();
             }
@@ -143,25 +99,11 @@
                 });
                 this.viewLiveActions.render();
 
-<<<<<<< HEAD
                 this.unitOutlineView = new UnitOutlineView({
                     el: this.$('.wrapper-unit-overview'),
                     model: this.model
                 });
                 this.unitOutlineView.render();
-=======
-                    this.unitOutlineView = new UnitOutlineView({
-                        el: this.$('.wrapper-unit-overview'),
-                        model: this.model
-                    });
-                    this.unitOutlineView.render();
-                }
-                if (this.isLibrarySourced) {
-                    this.selectedLibraryComponents = [];
-                    this.storedSelectedLibraryComponents = [];
-                    this.getSelectedLibraryComponents();
-                }
->>>>>>> 0fc5ebfc
 
             }
             if (this.isLibrarySourced) {
@@ -329,7 +271,6 @@
                     // Remove the placeholder if the paste failed
                     placeholderElement.remove();
                 });
-<<<<<<< HEAD
             }).done((data) => {
                 const {
                     conflicting_files: conflictingFiles,
@@ -347,94 +288,6 @@
                         ),
                         actions: {primary: {text: gettext("OK"), click: (x) => { x.hide(); next(); }}},
                     }));
-=======
-            },
-
-            getSelectedLibraryComponents: function() {
-              var self = this;
-              var locator = this.$el.find('.studio-xblock-wrapper').data('locator');
-              $.getJSON(
-                  ModuleUtils.getUpdateUrl(locator) + '/handler/get_block_ids',
-                  function(data) {
-                      self.selectedLibraryComponents = Array.from(data.source_block_ids);
-                      self.storedSelectedLibraryComponents = Array.from(data.source_block_ids);
-                  }
-              );
-            },
-
-            saveSelectedLibraryComponents: function(e) {
-              var self = this;
-              var locator = this.$el.find('.studio-xblock-wrapper').data('locator');
-              e.preventDefault();
-              $.postJSON(
-                  ModuleUtils.getUpdateUrl(locator) + '/handler/submit_studio_edits',
-                  {values: {source_block_ids: self.storedSelectedLibraryComponents}},
-                  function() {
-                      self.selectedLibraryComponents = Array.from(self.storedSelectedLibraryComponents);
-                      self.toggleSaveButton();
-                  }
-              );
-            },
-
-            toggleLibraryComponent: function(event) {
-              var componentId = $(event.target).closest('.studio-xblock-wrapper').data('locator');
-              var storeIndex = this.storedSelectedLibraryComponents.indexOf(componentId);
-              if (storeIndex > -1) {
-                this.storedSelectedLibraryComponents.splice(storeIndex, 1);
-                this.toggleSaveButton();
-              } else {
-                this.storedSelectedLibraryComponents.push(componentId);
-                this.toggleSaveButton();
-              }
-            },
-
-            toggleSaveButton: function() {
-              var $saveButton = $('.nav-actions .save-button');
-              if (JSON.stringify(this.selectedLibraryComponents.sort()) === JSON.stringify(this.storedSelectedLibraryComponents.sort())) {
-                $saveButton.addClass('is-hidden');
-                window.removeEventListener('beforeunload', this.onBeforePageUnloadCallback);
-              } else {
-                $saveButton.removeClass('is-hidden');
-                window.addEventListener('beforeunload', this.onBeforePageUnloadCallback);
-              }
-            },
-
-            onBeforePageUnloadCallback: function (event) {
-              event.preventDefault();
-              event.returnValue = '';
-            },
-
-            onDelete: function(xblockElement) {
-                // get the parent so we can remove this component from its parent.
-                var xblockView = this.xblockView,
-                    parent = this.findXBlockElement(xblockElement.parent());
-                xblockElement.remove();
-
-                // Inform the runtime that the child has been deleted in case
-                // other views are listening to deletion events.
-                xblockView.acknowledgeXBlockDeletion(parent.data('locator'));
-
-                // Update publish and last modified information from the server.
-                this.model.fetch();
-            },
-
-            /*
-            After move operation is complete, updates the xblock information from server .
-             */
-            onXBlockMoved: function() {
-                this.model.fetch();
-            },
-
-            onNewXBlock: function(xblockElement, scrollOffset, is_duplicate, data) {
-                var useNewTextEditor = this.$('.xblock-header-primary').attr("use-new-editor-text"),
-                useNewVideoEditor = this.$('.xblock-header-primary').attr("use-new-editor-video"),
-                useNewProblemEditor = this.$('.xblock-header-primary').attr("use-new-editor-problem");
-
-                //find the block type in the locator if availible
-                if(data.hasOwnProperty('locator')){
-                    var matchBlockTypeFromLocator = /\@(.*?)\+/;
-                    var blockType = data.locator.match(matchBlockTypeFromLocator);
->>>>>>> 0fc5ebfc
                 }
                 if (conflictingFiles.length) {
                     notices.push((next) => new PromptView.Warning({
@@ -647,6 +500,78 @@
                 });
         },
 
+        duplicateXBlock: function(event) {
+            event.preventDefault();
+            this.duplicateComponent(this.findXBlockElement(event.target));
+        },
+
+        showMoveXBlockModal: function(event) {
+            var xblockElement = this.findXBlockElement(event.target),
+                parentXBlockElement = xblockElement.parents('.studio-xblock-wrapper'),
+                modal = new MoveXBlockModal({
+                sourceXBlockInfo: XBlockUtils.findXBlockInfo(xblockElement, this.model),
+                sourceParentXBlockInfo: XBlockUtils.findXBlockInfo(parentXBlockElement, this.model),
+                XBlockURLRoot: this.getURLRoot(),
+                outlineURL: this.options.outlineURL
+            });
+
+            event.preventDefault();
+            modal.show();
+        },
+
+        deleteXBlock: function(event) {
+            event.preventDefault();
+            this.deleteComponent(this.findXBlockElement(event.target));
+        },
+
+        createPlaceholderElement: function() {
+            return $('<div/>', {class: 'studio-xblock-wrapper'});
+        },
+
+        createComponent: function(template, target) {
+            // A placeholder element is created in the correct location for the new xblock
+            // and then onNewXBlock will replace it with a rendering of the xblock. Note that
+            // for xblocks that can't be replaced inline, the entire parent will be refreshed.
+            var parentElement = this.findXBlockElement(target),
+                parentLocator = parentElement.data('locator'),
+                buttonPanel = target.closest('.add-xblock-component'),
+                listPanel = buttonPanel.prev(),
+                scrollOffset = ViewUtils.getScrollOffset(buttonPanel),
+                $placeholderEl = $(this.createPlaceholderElement()),
+                requestData = _.extend(template, {
+                    parent_locator: parentLocator
+                }),
+                placeholderElement;
+            placeholderElement = $placeholderEl.appendTo(listPanel);
+            return $.postJSON(this.getURLRoot() + '/', requestData,
+                _.bind(this.onNewXBlock, this, placeholderElement, scrollOffset, false))
+                .fail(function() {
+                    // Remove the placeholder if the update failed
+                    placeholderElement.remove();
+            });
+        },
+
+        duplicateComponent: function(xblockElement) {
+            // A placeholder element is created in the correct location for the duplicate xblock
+            // and then onNewXBlock will replace it with a rendering of the xblock. Note that
+            // for xblocks that can't be replaced inline, the entire parent will be refreshed.
+            var self = this,
+                parentElement = self.findXBlockElement(xblockElement.parent()),
+                scrollOffset = ViewUtils.getScrollOffset(xblockElement),
+                $placeholderEl = $(self.createPlaceholderElement()),
+                placeholderElement;
+
+            placeholderElement = $placeholderEl.insertAfter(xblockElement);
+            XBlockUtils.duplicateXBlock(xblockElement, parentElement)
+                .done(function(data) {
+                    self.onNewXBlock(placeholderElement, scrollOffset, true, data);
+                })
+                .fail(function() {
+                    // Remove the placeholder if the update failed
+                    placeholderElement.remove();
+                });
+        },
+
         deleteComponent: function(xblockElement) {
             var self = this,
                 xblockInfo = new XBlockInfo({
@@ -687,22 +612,22 @@
             var componentId = $(event.target).closest('.studio-xblock-wrapper').data('locator');
             var storeIndex = this.storedSelectedLibraryComponents.indexOf(componentId);
             if (storeIndex > -1) {
-              this.storedSelectedLibraryComponents.splice(storeIndex, 1);
-              this.toggleSaveButton();
+                this.storedSelectedLibraryComponents.splice(storeIndex, 1);
+                this.toggleSaveButton();
             } else {
-              this.storedSelectedLibraryComponents.push(componentId);
-              this.toggleSaveButton();
+                this.storedSelectedLibraryComponents.push(componentId);
+                this.toggleSaveButton();
             }
         },
 
         toggleSaveButton: function() {
             var $saveButton = $('.nav-actions .save-button');
             if (JSON.stringify(this.selectedLibraryComponents.sort()) === JSON.stringify(this.storedSelectedLibraryComponents.sort())) {
-              $saveButton.addClass('is-hidden');
-              window.removeEventListener('beforeunload', this.onBeforePageUnloadCallback);
+                $saveButton.addClass('is-hidden');
+                window.removeEventListener('beforeunload', this.onBeforePageUnloadCallback);
             } else {
-              $saveButton.removeClass('is-hidden');
-              window.addEventListener('beforeunload', this.onBeforePageUnloadCallback);
+                $saveButton.removeClass('is-hidden');
+                window.addEventListener('beforeunload', this.onBeforePageUnloadCallback);
             }
         },
 
